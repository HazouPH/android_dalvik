--- conflicted
+++ resolved
@@ -281,7 +281,15 @@
 		arch/x86/Hints386ABI.c \
 		mterp/out/InterpC-x86.c \
 		mterp/out/InterpAsm-x86.S
-<<<<<<< HEAD
+endif
+
+ifeq ($(TARGET_ARCH),sh)
+  MTERP_ARCH_KNOWN := true
+  LOCAL_SRC_FILES += \
+		arch/sh/CallSH4ABI.S \
+		arch/generic/Hints.c \
+		mterp/out/InterpC-allstubs.c \
+		mterp/out/InterpAsm-allstubs.S
 endif
 
 ifeq ($(MTERP_ARCH_KNOWN),false)
@@ -294,29 +302,6 @@
 		arch/generic/Hints.c \
 		mterp/out/InterpC-allstubs.c \
 		mterp/out/InterpAsm-allstubs.S
-=======
-  else
-    ifeq ($(TARGET_ARCH),sh)
-      LOCAL_SRC_FILES += \
-			arch/sh/CallSH4ABI.S \
-			arch/generic/Hints.c
-      LOCAL_SRC_FILES += \
-			mterp/out/InterpC-allstubs.c \
-			mterp/out/InterpAsm-allstubs.S
-    else
-	# unknown architecture, try to use FFI
-      LOCAL_C_INCLUDES += external/libffi/$(TARGET_OS)-$(TARGET_ARCH)
-      LOCAL_SRC_FILES += \
-			arch/generic/Call.c \
-			arch/generic/Hints.c
-      LOCAL_SHARED_LIBRARIES += libffi
-			
-      LOCAL_SRC_FILES += \
-			mterp/out/InterpC-allstubs.c \
-			mterp/out/InterpAsm-allstubs.S
-    endif
-  endif
->>>>>>> 3102d523
 endif
 
 
