--- conflicted
+++ resolved
@@ -41,48 +41,6 @@
   LOCAL_CFLAGS += -DWITH_MONITOR_TRACKING
 endif
 
-<<<<<<< HEAD
-#
-# "Debug" profile:
-# - debugger enabled
-# - profiling enabled
-# - tracked-reference verification enabled
-# - allocation limits enabled
-# - GDB helpers enabled
-# - LOGV
-# - assert()  (NDEBUG is handled in the build system)
-#
-ifeq ($(TARGET_BUILD_TYPE),debug)
-LOCAL_CFLAGS += -DWITH_INSTR_CHECKS
-LOCAL_CFLAGS += -DWITH_EXTRA_OBJECT_VALIDATION
-LOCAL_CFLAGS += -DWITH_TRACKREF_CHECKS
-LOCAL_CFLAGS += -DWITH_ALLOC_LIMITS
-LOCAL_CFLAGS += -DWITH_EXTRA_GC_CHECKS=1
-#LOCAL_CFLAGS += -DCHECK_MUTEX
-#LOCAL_CFLAGS += -DPROFILE_FIELD_ACCESS
-LOCAL_CFLAGS += -DDVM_SHOW_EXCEPTION=3
-# add some extra stuff to make it easier to examine with GDB
-LOCAL_CFLAGS += -DEASY_GDB
-endif
-
-
-#
-# "Performance" profile:
-# - all development features disabled
-# - compiler optimizations enabled (redundant for "release" builds)
-# - (debugging and profiling still enabled)
-#
-ifeq ($(TARGET_BUILD_TYPE),release)
-#LOCAL_CFLAGS += -DNDEBUG -DLOG_NDEBUG=1
-# "-O2" is redundant for device (release) but useful for sim (debug)
-#LOCAL_CFLAGS += -O2 -Winline
-#LOCAL_CFLAGS += -DWITH_EXTRA_OBJECT_VALIDATION
-LOCAL_CFLAGS += -DWITH_EXTRA_GC_CHECKS=1
-LOCAL_CFLAGS += -DDVM_SHOW_EXCEPTION=1
-# if you want to try with assertions on the device, add:
-#LOCAL_CFLAGS += -UNDEBUG -DDEBUG=1 -DLOG_NDEBUG=1 -DWITH_DALVIK_ASSERT
-endif
-=======
 # Make DEBUG_DALVIK_VM default to true when building the simulator.
 ifeq ($(TARGET_SIMULATOR),true)
   ifeq ($(strip $(DEBUG_DALVIK_VM)),)
@@ -101,9 +59,11 @@
   # - LOGV
   # - assert()  (NDEBUG is handled in the build system)
   #
-  LOCAL_CFLAGS += -DWITH_INSTR_CHECKS -DWITH_EXTRA_OBJECT_VALIDATION
+  LOCAL_CFLAGS += -DWITH_INSTR_CHECKS
+  LOCAL_CFLAGS += -DWITH_EXTRA_OBJECT_VALIDATION
   LOCAL_CFLAGS += -DWITH_TRACKREF_CHECKS
   LOCAL_CFLAGS += -DWITH_ALLOC_LIMITS
+  LOCAL_CFLAGS += -DWITH_EXTRA_GC_CHECKS=1
   #LOCAL_CFLAGS += -DCHECK_MUTEX
   #LOCAL_CFLAGS += -DPROFILE_FIELD_ACCESS
   LOCAL_CFLAGS += -DDVM_SHOW_EXCEPTION=3
@@ -119,11 +79,12 @@
   #LOCAL_CFLAGS += -DNDEBUG -DLOG_NDEBUG=1
   # "-O2" is redundant for device (release) but useful for sim (debug)
   #LOCAL_CFLAGS += -O2 -Winline
+  #LOCAL_CFLAGS += -DWITH_EXTRA_OBJECT_VALIDATION
+  LOCAL_CFLAGS += -DWITH_EXTRA_GC_CHECKS=1
   LOCAL_CFLAGS += -DDVM_SHOW_EXCEPTION=1
   # if you want to try with assertions on the device, add:
   #LOCAL_CFLAGS += -UNDEBUG -DDEBUG=1 -DLOG_NDEBUG=1 -DWITH_DALVIK_ASSERT
 endif  # !DALVIK_VM_DEBUG
->>>>>>> b8beb5f4
 
 # bug hunting: checksum and verify interpreted stack when making JNI calls
 #LOCAL_CFLAGS += -DWITH_JNI_STACK_CHECK
