/*
 * Copyright (C) 2010 The Android Open Source Project
 *
 * Licensed under the Apache License, Version 2.0 (the "License");
 * you may not use this file except in compliance with the License.
 * You may obtain a copy of the License at
 *
 *      http://www.apache.org/licenses/LICENSE-2.0
 *
 * Unless required by applicable law or agreed to in writing, software
 * distributed under the License is distributed on an "AS IS" BASIS,
 * WITHOUT WARRANTIES OR CONDITIONS OF ANY KIND, either express or implied.
 * See the License for the specific language governing permissions and
 * limitations under the License.
 */

/*
 * This provides a handful of correctness and speed tests on our atomic
 * operations.
 *
 * This doesn't really belong here, but we currently lack a better place
 * for it, so this will do for now.
 */
#include "Dalvik.h"

#include <stdlib.h>
#include <stdio.h>
#include <pthread.h>
#include <unistd.h>
#include <cutils/atomic.h>
#ifdef __arm__
# include <machine/cpu-features.h>
#endif

#define USE_ATOMIC      1
#define THREAD_COUNT    10
#define ITERATION_COUNT 500000

#ifdef HAVE_ANDROID_OS
/*#define TEST_BIONIC 1*/
#endif


#ifdef TEST_BIONIC
extern int __atomic_cmpxchg(int old, int _new, volatile int *ptr);
extern int __atomic_swap(int _new, volatile int *ptr);
extern int __atomic_dec(volatile int *ptr);
extern int __atomic_inc(volatile int *ptr);
#endif

static pthread_mutex_t waitLock = PTHREAD_MUTEX_INITIALIZER;
static pthread_cond_t waitCond = PTHREAD_COND_INITIALIZER;

static volatile int threadsStarted = 0;

/* results */
static int incTest = 0;
static int decTest = 0;
static int addTest = 0;
static int andTest = 0;
static int orTest = 0;
static int casTest = 0;
static int failingCasTest = 0;
static int swapTest = 0;
static int64_t wideCasTest = 0x6600000077000000LL;

/*
 * Get a relative time value.
 */
static int64_t getRelativeTimeNsec(void)
{
#define HAVE_POSIX_CLOCKS
#ifdef HAVE_POSIX_CLOCKS
    struct timespec now;
    clock_gettime(CLOCK_MONOTONIC, &now);
    return (int64_t) now.tv_sec*1000000000LL + now.tv_nsec;
#else
    struct timeval now;
    gettimeofday(&now, NULL);
    return (int64_t) now.tv_sec*1000000000LL + now.tv_usec * 1000LL;
#endif
}


/*
 * Non-atomic implementations, for comparison.
 *
 * If these get inlined the compiler may figure out what we're up to and
 * completely elide the operations.
 */
static void incr(void) __attribute__((noinline));
static void decr(void) __attribute__((noinline));
static void add(int addVal) __attribute__((noinline));
static int compareAndSwap(int oldVal, int newVal, int* addr) __attribute__((noinline));
static int compareAndSwapWide(int64_t oldVal, int64_t newVal, int64_t* addr) __attribute__((noinline));

static void incr(void)
{
    incTest++;
}
static void decr(void)
{
    decTest--;
}
static void add(int32_t addVal)
{
    addTest += addVal;
}
static int compareAndSwap(int32_t oldVal, int32_t newVal, int32_t* addr)
{
    if (*addr == oldVal) {
        *addr = newVal;
        return 0;
    }
    return 1;
}
static int compareAndSwapWide(int64_t oldVal, int64_t newVal, int64_t* addr)
{
    if (*addr == oldVal) {
        *addr = newVal;
        return 0;
    }
    return 1;
}

/*
 * Exercise several of the atomic ops.
 */
static void doAtomicTest(int num)
{
    int addVal = (num & 0x01) + 1;

    int i;
    for (i = 0; i < ITERATION_COUNT; i++) {
        if (USE_ATOMIC) {
            android_atomic_inc(&incTest);
            android_atomic_dec(&decTest);
            android_atomic_add(addVal, &addTest);

            int val;
            do {
                val = casTest;
            } while (android_atomic_release_cas(val, val+3, &casTest) != 0);
            do {
                val = casTest;
            } while (android_atomic_acquire_cas(val, val-1, &casTest) != 0);

            int64_t wval;
            do {
                wval = dvmQuasiAtomicRead64(&wideCasTest);
            } while (dvmQuasiAtomicCas64(wval,
                        wval + 0x0000002000000001LL, &wideCasTest) != 0);
            do {
                wval = dvmQuasiAtomicRead64(&wideCasTest);
            } while (dvmQuasiAtomicCas64(wval,
                        wval - 0x0000002000000001LL, &wideCasTest) != 0);
        } else {
            incr();
            decr();
            add(addVal);

            int val;
            do {
                val = casTest;
            } while (compareAndSwap(val, val+3, &casTest) != 0);
            do {
                val = casTest;
            } while (compareAndSwap(val, val-1, &casTest) != 0);

            int64_t wval;
            do {
                wval = wideCasTest;
            } while (compareAndSwapWide(wval,
                        wval + 0x0000002000000001LL, &wideCasTest) != 0);
            do {
                wval = wideCasTest;
            } while (compareAndSwapWide(wval,
                        wval - 0x0000002000000001LL, &wideCasTest) != 0);
        }
    }
}

/*
 * Entry point for multi-thread test.
 */
static void* atomicTest(void* arg)
{
    pthread_mutex_lock(&waitLock);
    threadsStarted++;
    pthread_cond_wait(&waitCond, &waitLock);
    pthread_mutex_unlock(&waitLock);

    doAtomicTest((int) arg);

    return NULL;
}

/* lifted from a VM test */
static int64_t testAtomicSpeedSub(int repeatCount)
{
    static int value = 7;
    int* valuePtr = &value;
    int64_t start, end;
    int i;

    start = getRelativeTimeNsec();

    for (i = repeatCount / 10; i != 0; i--) {
        if (USE_ATOMIC) {
            // succeed 10x
            (void) android_atomic_release_cas(7, 7, valuePtr);
            (void) android_atomic_release_cas(7, 7, valuePtr);
            (void) android_atomic_release_cas(7, 7, valuePtr);
            (void) android_atomic_release_cas(7, 7, valuePtr);
            (void) android_atomic_release_cas(7, 7, valuePtr);
            (void) android_atomic_release_cas(7, 7, valuePtr);
            (void) android_atomic_release_cas(7, 7, valuePtr);
            (void) android_atomic_release_cas(7, 7, valuePtr);
            (void) android_atomic_release_cas(7, 7, valuePtr);
            (void) android_atomic_release_cas(7, 7, valuePtr);
        } else {
            // succeed 10x
            compareAndSwap(7, 7, valuePtr);
            compareAndSwap(7, 7, valuePtr);
            compareAndSwap(7, 7, valuePtr);
            compareAndSwap(7, 7, valuePtr);
            compareAndSwap(7, 7, valuePtr);
            compareAndSwap(7, 7, valuePtr);
            compareAndSwap(7, 7, valuePtr);
            compareAndSwap(7, 7, valuePtr);
            compareAndSwap(7, 7, valuePtr);
            compareAndSwap(7, 7, valuePtr);
        }
    }

    end = getRelativeTimeNsec();

    dvmFprintf(stdout, ".");
    fflush(stdout);
    return end - start;
}

static void testAtomicSpeed(void)
{
    static const int kIterations = 10;
    static const int kRepeatCount = 5 * 1000 * 1000;
    static const int kDelay = 50 * 1000;
    int64_t results[kIterations];
    int i;

    for (i = 0; i < kIterations; i++) {
        results[i] = testAtomicSpeedSub(kRepeatCount);
        usleep(kDelay);
    }

    dvmFprintf(stdout, "\n");
    dvmFprintf(stdout, "%s speed test results (%d per iteration):\n",
        USE_ATOMIC ? "Atomic" : "Non-atomic", kRepeatCount);
    for (i = 0; i < kIterations; i++) {
        dvmFprintf(stdout,
            " %2d: %.3fns\n", i, (double) results[i] / kRepeatCount);
    }
}

/*
 * Start tests, show results.
 */
bool dvmTestAtomicSpeed(void)
{
    pthread_t threads[THREAD_COUNT];
    void *(*startRoutine)(void*) = atomicTest;
    int64_t startWhen, endWhen;

#if defined(__ARM_ARCH__)
    dvmFprintf(stdout, "__ARM_ARCH__ is %d\n", __ARM_ARCH__);
#endif
#if defined(ANDROID_SMP)
    dvmFprintf(stdout, "ANDROID_SMP is %d\n", ANDROID_SMP);
#endif
    dvmFprintf(stdout, "Creating threads\n");

    int i;
    for (i = 0; i < THREAD_COUNT; i++) {
        void* arg = (void*) i;
        if (pthread_create(&threads[i], NULL, startRoutine, arg) != 0) {
            dvmFprintf(stderr, "thread create failed\n");
        }
    }

    /* wait for all the threads to reach the starting line */
    while (1) {
        pthread_mutex_lock(&waitLock);
        if (threadsStarted == THREAD_COUNT) {
            dvmFprintf(stdout, "Starting test\n");
            startWhen = getRelativeTimeNsec();
            pthread_cond_broadcast(&waitCond);
            pthread_mutex_unlock(&waitLock);
            break;
        }
        pthread_mutex_unlock(&waitLock);
        usleep(100000);
    }

    for (i = 0; i < THREAD_COUNT; i++) {
        void* retval;
        if (pthread_join(threads[i], &retval) != 0) {
            dvmFprintf(stderr, "thread join (%d) failed\n", i);
        }
    }

    endWhen = getRelativeTimeNsec();
    dvmFprintf(stdout, "All threads stopped, time is %.6fms\n",
        (endWhen - startWhen) / 1000000.0);

    /*
     * Show results; expecting:
     *
     * incTest = 5000000
     * decTest = -5000000
     * addTest = 7500000
     * casTest = 10000000
     * wideCasTest = 0x6600000077000000
     */
    dvmFprintf(stdout, "incTest = %d\n", incTest);
    dvmFprintf(stdout, "decTest = %d\n", decTest);
    dvmFprintf(stdout, "addTest = %d\n", addTest);
    dvmFprintf(stdout, "casTest = %d\n", casTest);
    dvmFprintf(stdout, "wideCasTest = 0x%llx\n", wideCasTest);

    /* do again, serially (SMP check) */
    startWhen = getRelativeTimeNsec();
    for (i = 0; i < THREAD_COUNT; i++) {
        doAtomicTest(i);
    }
    endWhen = getRelativeTimeNsec();
    dvmFprintf(stdout, "Same iterations done serially: time is %.6fms\n",
        (endWhen - startWhen) / 1000000.0);

    /*
     * Hard to do a meaningful thrash test on these, so just do a simple
     * function test.
     */
    andTest = 0xffd7fa96;
    orTest = 0x122221ff;
    swapTest = 0x11111111;
    android_atomic_and(0xfffdaf96, &andTest);
    android_atomic_or(0xdeaaeb00, &orTest);
<<<<<<< HEAD
    int oldSwap = android_atomic_acquire_swap(0x22222222, &swapTest);
    int oldSwap2 = android_atomic_release_swap(0x33333333, &swapTest);
=======
    int oldSwap = android_atomic_swap(0x22222222, &swapTest);
    int oldSwap2 = android_atomic_swap(0x33333333, &swapTest);
>>>>>>> 225bfdd0
    if (android_atomic_release_cas(failingCasTest+1, failingCasTest-1,
            &failingCasTest) == 0)
        dvmFprintf(stdout, "failing test did not fail!\n");

    dvmFprintf(stdout, "andTest = 0x%x\n", andTest);
    dvmFprintf(stdout, "orTest = 0x%x\n", orTest);
    dvmFprintf(stdout, "swapTest = 0x%x -> 0x%x\n", oldSwap, oldSwap2);
    dvmFprintf(stdout, "swapTest = 0x%x -> 0x%x\n", oldSwap2, swapTest);
    dvmFprintf(stdout, "failingCasTest = %d\n", failingCasTest);

#ifdef TEST_BIONIC
    /*
     * Quick function test on the bionic ops.
     */
    int prev;
    int tester = 7;
    prev = __atomic_inc(&tester);
    __atomic_inc(&tester);
    __atomic_inc(&tester);
    dvmFprintf(stdout, "bionic 3 inc: %d -> %d\n", prev, tester);
    prev = __atomic_dec(&tester);
    __atomic_dec(&tester);
    __atomic_dec(&tester);
    dvmFprintf(stdout, "bionic 3 dec: %d -> %d\n", prev, tester);
    prev = __atomic_swap(27, &tester);
    dvmFprintf(stdout, "bionic swap: %d -> %d\n", prev, tester);
    int swapok = __atomic_cmpxchg(27, 72, &tester);
    dvmFprintf(stdout, "bionic cmpxchg: %d (%d)\n", tester, swapok);
#endif

    testAtomicSpeed();

    return 0;
}<|MERGE_RESOLUTION|>--- conflicted
+++ resolved
@@ -345,13 +345,8 @@
     swapTest = 0x11111111;
     android_atomic_and(0xfffdaf96, &andTest);
     android_atomic_or(0xdeaaeb00, &orTest);
-<<<<<<< HEAD
-    int oldSwap = android_atomic_acquire_swap(0x22222222, &swapTest);
+    int oldSwap = android_atomic_release_swap(0x22222222, &swapTest);
     int oldSwap2 = android_atomic_release_swap(0x33333333, &swapTest);
-=======
-    int oldSwap = android_atomic_swap(0x22222222, &swapTest);
-    int oldSwap2 = android_atomic_swap(0x33333333, &swapTest);
->>>>>>> 225bfdd0
     if (android_atomic_release_cas(failingCasTest+1, failingCasTest-1,
             &failingCasTest) == 0)
         dvmFprintf(stdout, "failing test did not fail!\n");
