--- conflicted
+++ resolved
@@ -258,14 +258,10 @@
 #op OP_UNUSED_79 c
 #op OP_UNUSED_7A c
 #op OP_UNUSED_F1 c
-<<<<<<< HEAD
 #op OP_UNUSED_FC c
 #op OP_UNUSED_FD c
 #op OP_UNUSED_FE c
 #op OP_DISPATCH_FF c
-=======
-#op OP_UNUSED_FF c
->>>>>>> d063e255
 #op OP_USHR_INT_2ADDR c
 #op OP_USHR_INT_LIT8 c
 #op OP_USHR_INT c
@@ -293,11 +289,7 @@
 op OP_IPUT_WIDE_VOLATILE c
 op OP_SGET_WIDE_VOLATILE c
 op OP_SPUT_WIDE_VOLATILE c
-<<<<<<< HEAD
 op OP_RETURN_VOID_BARRIER c
-=======
-
->>>>>>> d063e255
 op-end
 
 # arch-specific entry point to interpreter
