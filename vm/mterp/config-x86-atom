# Copyright (C) 2009 The Android Open Source Project
#
# Licensed under the Apache License, Version 2.0 (the "License");
# you may not use this file except in compliance with the License.
# You may obtain a copy of the License at
#
# http://www.apache.org/licenses/LICENSE-2.0
#
# Unless required by applicable law or agreed to in writing, software
# distributed under the License is distributed on an "AS IS" BASIS,
# WITHOUT WARRANTIES OR CONDITIONS OF ANY KIND, either express or implied.
# See the License for the specific language governing permissions and
# limitations under the License.

# Specifies the size of the assembly region in bytes
handler-size 64

# source for the instruction table stub
asm-stub x86-atom/stub.S

# file header, macros and definitions
import c/header.c
import x86-atom/header.S

# common defs for the C helper; include this before the instruction handlers
import cstubs/stubdefs.c
import c/opcommon.c

# start of opcode list; command gives default directory location of instruction files
op-start x86-atom

#op OP_ADD_DOUBLE_2ADDR c
#op OP_ADD_DOUBLE c
#op OP_ADD_FLOAT_2ADDR c
#op OP_ADD_FLOAT c
#op OP_ADD_INT_2ADDR c
#op OP_ADD_INT_LIT16 c
#op OP_ADD_INT_LIT8 c
#op OP_ADD_INT c
#op OP_ADD_LONG_2ADDR c
#op OP_ADD_LONG c
#op OP_AGET_BOOLEAN c
#op OP_AGET_BYTE c
#op OP_AGET_CHAR c
#op OP_AGET_OBJECT c
#op OP_AGET c
#op OP_AGET_SHORT c
#op OP_AGET_WIDE c
#op OP_AND_INT_2ADDR c
#op OP_AND_INT_LIT16 c
#op OP_AND_INT_LIT8 c
#op OP_AND_INT c
#op OP_AND_LONG_2ADDR c
#op OP_AND_LONG c
#op OP_APUT_BOOLEAN c
#op OP_APUT_BYTE c
#op OP_APUT_CHAR c
#op OP_APUT_OBJECT c
#op OP_APUT c
#op OP_APUT_SHORT c
#op OP_APUT_WIDE c
#op OP_ARRAY_LENGTH c
#op OP_BREAKPOINT c
#op OP_CHECK_CAST c
#op OP_CMPG_DOUBLE c
#op OP_CMPG_FLOAT c
#op OP_CMPL_DOUBLE c
#op OP_CMPL_FLOAT c
#op OP_CMP_LONG c
#op OP_CONST_16 c
#op OP_CONST_4 c
#op OP_CONST_CLASS c
#op OP_CONST_HIGH16 c
#op OP_CONST c
#op OP_CONST_STRING_JUMBO c
#op OP_CONST_STRING c
#op OP_CONST_WIDE_16 c
#op OP_CONST_WIDE_32 c
#op OP_CONST_WIDE_HIGH16 c
#op OP_CONST_WIDE c
#op OP_DIV_DOUBLE_2ADDR c
#op OP_DIV_DOUBLE c
#op OP_DIV_FLOAT_2ADDR c
#op OP_DIV_FLOAT c
#op OP_DIV_INT_2ADDR c
#op OP_DIV_INT_LIT16 c
#op OP_DIV_INT_LIT8 c
#op OP_DIV_INT c
#op OP_DIV_LONG_2ADDR c
#op OP_DIV_LONG c
#op OP_DOUBLE_TO_FLOAT c
#op OP_DOUBLE_TO_INT c
#op OP_DOUBLE_TO_LONG c
#op OP_EXECUTE_INLINE_RANGE c
#op OP_EXECUTE_INLINE c
#op OP_FILL_ARRAY_DATA c
#op OP_FILLED_NEW_ARRAY_RANGE c
#op OP_FILLED_NEW_ARRAY c
#op OP_FLOAT_TO_DOUBLE c
#op OP_FLOAT_TO_INT c
#op OP_FLOAT_TO_LONG c
#op OP_GOTO_16 c
#op OP_GOTO_32 c
#op OP_GOTO c
#op OP_IF_EQ c
#op OP_IF_EQZ c
#op OP_IF_GE c
#op OP_IF_GEZ c
#op OP_IF_GT c
#op OP_IF_GTZ c
#op OP_IF_LE c
#op OP_IF_LEZ c
#op OP_IF_LT c
#op OP_IF_LTZ c
#op OP_IF_NE c
#op OP_IF_NEZ c
#op OP_IGET_BOOLEAN c
#op OP_IGET_BYTE c
#op OP_IGET_CHAR c
#op OP_IGET_OBJECT_QUICK c
#op OP_IGET_OBJECT c
#op OP_IGET_QUICK c
#op OP_IGET c
#op OP_IGET_SHORT c
#op OP_IGET_WIDE_QUICK c
#op OP_IGET_WIDE c
#op OP_INSTANCE_OF c
#op OP_INT_TO_BYTE c
#op OP_INT_TO_CHAR c
#op OP_INT_TO_DOUBLE c
#op OP_INT_TO_FLOAT c
#op OP_INT_TO_LONG c
#op OP_INT_TO_SHORT c
#op OP_INVOKE_DIRECT_EMPTY c
#op OP_INVOKE_DIRECT_RANGE c
#op OP_INVOKE_DIRECT c
#op OP_INVOKE_INTERFACE_RANGE c
#op OP_INVOKE_INTERFACE c
#op OP_INVOKE_STATIC_RANGE c
#op OP_INVOKE_STATIC c
#op OP_INVOKE_SUPER_QUICK_RANGE c
#op OP_INVOKE_SUPER_QUICK c
#op OP_INVOKE_SUPER_RANGE c
#op OP_INVOKE_SUPER c
#op OP_INVOKE_VIRTUAL_QUICK_RANGE c
#op OP_INVOKE_VIRTUAL_QUICK c
#op OP_INVOKE_VIRTUAL_RANGE c
#op OP_INVOKE_VIRTUAL c
#op OP_IPUT_BOOLEAN c
#op OP_IPUT_BYTE c
#op OP_IPUT_CHAR c
#op OP_IPUT_OBJECT_QUICK c
#op OP_IPUT_OBJECT c
#op OP_IPUT_QUICK c
#op OP_IPUT c
#op OP_IPUT_SHORT c
#op OP_IPUT_WIDE_QUICK c
#op OP_IPUT_WIDE c
#op OP_LONG_TO_DOUBLE c
#op OP_LONG_TO_FLOAT c
#op OP_LONG_TO_INT c
#op OP_MONITOR_ENTER c
#op OP_MONITOR_EXIT c
#op OP_MOVE_16 c
#op OP_MOVE_EXCEPTION c
#op OP_MOVE_FROM16 c
#op OP_MOVE_OBJECT_16 c
#op OP_MOVE_OBJECT_FROM16 c
#op OP_MOVE_OBJECT c
#op OP_MOVE_RESULT_OBJECT c
#op OP_MOVE_RESULT c
#op OP_MOVE_RESULT_WIDE c
#op OP_MOVE c
#op OP_MOVE_WIDE_16 c
#op OP_MOVE_WIDE_FROM16 c
#op OP_MOVE_WIDE c
#op OP_MUL_DOUBLE_2ADDR c
#op OP_MUL_DOUBLE c
#op OP_MUL_FLOAT_2ADDR c
#op OP_MUL_FLOAT c
#op OP_MUL_INT_2ADDR c
#op OP_MUL_INT_LIT16 c
#op OP_MUL_INT_LIT8 c
#op OP_MUL_INT c
#op OP_MUL_LONG_2ADDR c
#op OP_MUL_LONG c
#op OP_NEG_DOUBLE c
#op OP_NEG_FLOAT c
#op OP_NEG_INT c
#op OP_NEG_LONG c
#op OP_NEW_ARRAY c
#op OP_NEW_INSTANCE c
#op OP_NOP c
#op OP_NOT_INT c
#op OP_NOT_LONG c
#op OP_OR_INT_2ADDR c
#op OP_OR_INT_LIT16 c
#op OP_OR_INT_LIT8 c
#op OP_OR_INT c
#op OP_OR_LONG_2ADDR c
#op OP_OR_LONG c
#op OP_PACKED_SWITCH c
#op OP_REM_DOUBLE_2ADDR c
#op OP_REM_DOUBLE c
#op OP_REM_FLOAT_2ADDR c
#op OP_REM_FLOAT c
#op OP_REM_INT_2ADDR c
#op OP_REM_INT_LIT16 c
#op OP_REM_INT_LIT8 c
#op OP_REM_INT c
#op OP_REM_LONG_2ADDR c
#op OP_REM_LONG c
#op OP_RETURN_OBJECT c
#op OP_RETURN c
#op OP_RETURN_VOID c
#op OP_RETURN_WIDE c
#op OP_RSUB_INT_LIT8 c
#op OP_RSUB_INT c
#op OP_SGET_BOOLEAN c
#op OP_SGET_BYTE c
#op OP_SGET_CHAR c
#op OP_SGET_OBJECT c
#op OP_SGET c
#op OP_SGET_SHORT c
#op OP_SGET_WIDE c
#op OP_SHL_INT_2ADDR c
#op OP_SHL_INT_LIT8 c
#op OP_SHL_INT c
#op OP_SHL_LONG_2ADDR c
#op OP_SHL_LONG c
#op OP_SHR_INT_2ADDR c
#op OP_SHR_INT_LIT8 c
#op OP_SHR_INT c
#op OP_SHR_LONG_2ADDR c
#op OP_SHR_LONG c
#op OP_SPARSE_SWITCH c
#op OP_SPUT_BOOLEAN c
#op OP_SPUT_BYTE c
#op OP_SPUT_CHAR c
#op OP_SPUT_OBJECT c
#op OP_SPUT c
#op OP_SPUT_SHORT c
#op OP_SPUT_WIDE c
#op OP_SUB_DOUBLE_2ADDR c
#op OP_SUB_DOUBLE c
#op OP_SUB_FLOAT_2ADDR c
#op OP_SUB_FLOAT c
#op OP_SUB_INT_2ADDR c
#op OP_SUB_INT c
#op OP_SUB_LONG_2ADDR c
#op OP_SUB_LONG c
#op OP_THROW c
#op OP_UNUSED_3E c
#op OP_UNUSED_3F c
#op OP_UNUSED_40 c
#op OP_UNUSED_41 c
#op OP_UNUSED_42 c
#op OP_UNUSED_43 c
#op OP_UNUSED_73 c
#op OP_UNUSED_79 c
#op OP_UNUSED_7A c
#op OP_UNUSED_E3 c
#op OP_UNUSED_E4 c
#op OP_UNUSED_E5 c
#op OP_UNUSED_E6 c
#op OP_UNUSED_E7 c
#op OP_UNUSED_E8 c
#op OP_UNUSED_E9 c
#op OP_UNUSED_EA c
#op OP_UNUSED_EB c
#op OP_UNUSED_F1 c
#op OP_UNUSED_FC c
#op OP_UNUSED_FD c
#op OP_UNUSED_FE c
#op OP_UNUSED_FF c
#op OP_USHR_INT_2ADDR c
#op OP_USHR_INT_LIT8 c
#op OP_USHR_INT c
#op OP_USHR_LONG_2ADDR c
#op OP_USHR_LONG c
#op OP_XOR_INT_2ADDR c
#op OP_XOR_INT_LIT16 c
#op OP_XOR_INT_LIT8 c
#op OP_XOR_INT c
#op OP_XOR_LONG_2ADDR c
#op OP_XOR_LONG c

<<<<<<< HEAD
# TODO: provide native implementations
op OP_BREAKPOINT c
op OP_EXECUTE_INLINE_RANGE c
op OP_IGET_VOLATILE c
op OP_IPUT_VOLATILE c
op OP_SGET_VOLATILE c
op OP_SPUT_VOLATILE c
op OP_IGET_OBJECT_VOLATILE c
op OP_IPUT_OBJECT_VOLATILE c
op OP_SGET_OBJECT_VOLATILE c
op OP_SPUT_OBJECT_VOLATILE c
op OP_IGET_WIDE_VOLATILE c
op OP_IPUT_WIDE_VOLATILE c
op OP_SGET_WIDE_VOLATILE c
op OP_SPUT_WIDE_VOLATILE c

=======
>>>>>>> aa63a6a6
op-end

# arch-specific entry point to interpreter
import x86-atom/entry.S

# "helper" code for C; include this after the instruction handlers
import c/gotoTargets.c
import cstubs/enddefs.c

# common subroutines for asm
import x86-atom/footer.S<|MERGE_RESOLUTION|>--- conflicted
+++ resolved
@@ -284,11 +284,7 @@
 #op OP_XOR_INT c
 #op OP_XOR_LONG_2ADDR c
 #op OP_XOR_LONG c
-
-<<<<<<< HEAD
 # TODO: provide native implementations
-op OP_BREAKPOINT c
-op OP_EXECUTE_INLINE_RANGE c
 op OP_IGET_VOLATILE c
 op OP_IPUT_VOLATILE c
 op OP_SGET_VOLATILE c
@@ -301,9 +297,6 @@
 op OP_IPUT_WIDE_VOLATILE c
 op OP_SGET_WIDE_VOLATILE c
 op OP_SPUT_WIDE_VOLATILE c
-
-=======
->>>>>>> aa63a6a6
 op-end
 
 # arch-specific entry point to interpreter
