--- conflicted
+++ resolved
@@ -23,12 +23,9 @@
      array bounds errors.
 (md) Use dvmThrowClassCastException(actual, desired) for class cast errors.
 (md) Use dvmThrowArrayStoreException(actual, desired) for array store errors.
-<<<<<<< HEAD
 (md) Use dvmThrowNegativeArraySizeException(len) forarray alloc errors
 (md) Replace any remaining use of dvmThrowException with proper helper function
 
-=======
->>>>>>> 10185db0
 (lo) Implement OP_BREAKPOINT
 (lo) Implement OP_*_VOLATILE (12 instructions)
 (lo) Implement OP_RETURN_VOID_BARRIER
