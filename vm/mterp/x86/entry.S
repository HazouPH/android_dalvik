--- conflicted
+++ resolved
@@ -25,15 +25,9 @@
  *
  */
 dvmMterpStdRun:
-<<<<<<< HEAD
-    movl    4(%esp), %ecx        # get incoming rSELF
     push    %ebp                 # save caller base pointer
-    push    %ecx                 # save rSELF at (%ebp)
-=======
-    push    %ebp                 # save caller base pointer
->>>>>>> 9553565f
     movl    %esp, %ebp           # set our %ebp
-    movl    rGLUE, %ecx          # get incoming rGLUE
+    movl    rSELF, %ecx          # get incoming rGLUE
 
 /*
  * At this point we've allocated one slot on the stack
