%verify "executed"
%verify "field already resolved"
%verify "field not yet resolved"
%verify "field cannot be resolved"
    /*
     * SPUT object handler.
     */
    /* op vAA, field@BBBB */
    movl      rGLUE,%ecx
    movzwl    2(rPC),%eax                        # eax<- field ref BBBB
    movl      offGlue_methodClassDex(%ecx),%ecx  # ecx<- DvmDex
    movl      offDvmDex_pResFields(%ecx),%ecx    # ecx<- dvmDex->pResFields
    movl      (%ecx,%eax,4),%eax                 # eax<- resolved StaticField
    testl     %eax,%eax                          # resolved entry null?
    je        .L${opcode}_resolve                # if not, make it so
.L${opcode}_finish:                              # field ptr in eax
    movzbl    rINSTbl,%ecx                       # ecx<- AA
    GET_VREG_R  %ecx %ecx
    jmp       .L${opcode}_continue
%break


.L${opcode}_continue:
    movl      %ecx,offStaticField_value(%eax)    # do the store
    testl     %ecx,%ecx                          # stored null object ptr?
<<<<<<< HEAD
    movl      rGLUE,%ecx
    FETCH_INST_OPCODE 2 %edx
    movl      offGlue_method(%ecx),%eax          # eax<- current method
    je        1f                                 # skip card mark if null
    movl      offMethod_clazz(%eax),%eax         # eax<- method->clazz
=======
    FETCH_INST_WORD(2)
    je        1f                                 # skip card mark if null
    GET_GLUE(%ecx)
    movl      offField_clazz(%eax),%eax          # eax<- field->clazz
>>>>>>> 6d55b332
    movl      offGlue_cardTable(%ecx),%ecx       # get card table base
    shrl      $$GC_CARD_SHIFT,%eax               # head to card number
    movb      %cl,(%ecx,%eax)                    # mark card
1:
    ADVANCE_PC 2
    GOTO_NEXT_R %edx

.L${opcode}_resolve:
    movl     rGLUE,%ecx
    movzwl   2(rPC),%eax                        # eax<- field ref BBBB
    movl     offGlue_method(%ecx),%ecx          # ecx<- current method
    EXPORT_PC                                   # could throw, need to export
    movl     offMethod_clazz(%ecx),%ecx         # ecx<- method->clazz
    movl     %eax,OUT_ARG1(%esp)
    movl     %ecx,OUT_ARG0(%esp)
    call     dvmResolveStaticField              # eax<- resolved StaticField ptr
    testl    %eax,%eax
    jne      .L${opcode}_finish                 # success, continue
    jmp      common_exceptionThrown             # no, handle exception<|MERGE_RESOLUTION|>--- conflicted
+++ resolved
@@ -23,18 +23,10 @@
 .L${opcode}_continue:
     movl      %ecx,offStaticField_value(%eax)    # do the store
     testl     %ecx,%ecx                          # stored null object ptr?
-<<<<<<< HEAD
+    FETCH_INST_OPCODE 2 %edx
+    je        1f                                 # skip card mark if null
     movl      rGLUE,%ecx
-    FETCH_INST_OPCODE 2 %edx
-    movl      offGlue_method(%ecx),%eax          # eax<- current method
-    je        1f                                 # skip card mark if null
-    movl      offMethod_clazz(%eax),%eax         # eax<- method->clazz
-=======
-    FETCH_INST_WORD(2)
-    je        1f                                 # skip card mark if null
-    GET_GLUE(%ecx)
-    movl      offField_clazz(%eax),%eax          # eax<- field->clazz
->>>>>>> 6d55b332
+    movl      offField_clazz(%eax),%eax          # eax<- method->clazz
     movl      offGlue_cardTable(%ecx),%ecx       # get card table base
     shrl      $$GC_CARD_SHIFT,%eax               # head to card number
     movb      %cl,(%ecx,%eax)                    # mark card
