/*
 * Copyright (C) 2008 The Android Open Source Project
 *
 * Licensed under the Apache License, Version 2.0 (the "License");
 * you may not use this file except in compliance with the License.
 * You may obtain a copy of the License at
 *
 *      http://www.apache.org/licenses/LICENSE-2.0
 *
 * Unless required by applicable law or agreed to in writing, software
 * distributed under the License is distributed on an "AS IS" BASIS,
 * WITHOUT WARRANTIES OR CONDITIONS OF ANY KIND, either express or implied.
 * See the License for the specific language governing permissions and
 * limitations under the License.
 */

/*
 * Dalvik implementation of JNI interfaces.
 */
#include "Dalvik.h"
#include "JniInternal.h"

#include <stdlib.h>
#include <stdarg.h>
#include <limits.h>

/*
Native methods and interaction with the GC

All JNI methods must start by changing their thread status to
THREAD_RUNNING, and finish by changing it back to THREAD_NATIVE before
returning to native code.  The switch to "running" triggers a thread
suspension check.

With a rudimentary GC we should be able to skip the status change for
simple functions, e.g.  IsSameObject, GetJavaVM, GetStringLength, maybe
even access to fields with primitive types.  Our options are more limited
with a compacting GC, so we should replace JNI_ENTER with JNI_ENTER_NCGC
or somesuch on the "lite" functions if we want to try this optimization.

For performance reasons we do as little error-checking as possible here.
For example, we don't check to make sure the correct type of Object is
passed in when setting a field, and we don't prevent you from storing
new values in a "final" field.  Such things are best handled in the
"check" version.  For actions that are common, dangerous, and must be
checked at runtime, such as array bounds checks, we do the tests here.


General notes on local/global reference tracking

JNI provides explicit control over natively-held references that the VM GC
needs to know about.  These can be local, in which case they're released
when the native method returns, or global, which are held until explicitly
released.

The references can be created and deleted with JNI NewLocalRef /
NewGlobalRef calls, but this is unusual except perhaps for holding on
to a Class reference.  Most often they are created transparently by the
JNI functions.  For example, the paired Get/Release calls guarantee that
objects survive until explicitly released, so a simple way to implement
this is to create a global reference on "Get" and delete it on "Release".
The AllocObject/NewObject functions must create local references, because
nothing else in the GC root set has a reference to the new objects.

The most common mode of operation is for a method to create zero or
more local references and return.  Explicit "local delete" operations
are expected to be exceedingly rare, except when walking through an
object array, and the Push/PopLocalFrame calls are expected to be used
infrequently.  For efficient operation, we want to add new local refs
with a simple store/increment operation; to avoid infinite growth in
pathological situations, we need to reclaim the space used by deleted
entries.

The simplest implementation is an expanding append-only array that compacts
when objects are deleted.  In typical situations, e.g. running through
an array of objects, we will be deleting one of the most recently added
entries, so we can minimize the number of elements moved (or avoid having
to move any).

The spec says, "Local references are only valid in the thread in which
they are created.  The native code must not pass local references from
one thread to another."  It should also be noted that, while some calls
will *create* global references as a side-effect, only the NewGlobalRef
and NewWeakGlobalRef calls actually *return* global references.


Global reference tracking

There should be a small "active" set centered around the most-recently
added items.  We can use an append-only, compacting array like we do for
local refs.

Because it's global, access to it has to be synchronized.

The JNI spec does not define any sort of limit, so the list must be able
to expand.  It may be useful to log significant increases in usage to
help identify resource leaks.

TODO: we currently use global references on strings and primitive array
data, because they have the property we need (i.e. the pointer we return
is guaranteed valid until we explicitly release it).  However, if we have
a compacting GC and don't want to pin all memory held by all global refs,
we actually want to treat these differently.  Either we need a way to
tell the GC that specific global references are pinned, or we have to
make a copy of the data and return that instead (something JNI supports).


Local reference tracking

The table of local references can be stored on the interpreted stack or
in a parallel data structure (one per thread).

*** Approach #1: use the interpreted stack

The easiest place to tuck it is between the frame ptr and the first saved
register, which is always in0.  (See the ASCII art in Stack.h.)  We can
shift the "VM-specific goop" and frame ptr down, effectively inserting
the JNI local refs in the space normally occupied by local variables.

(Three things are accessed from the frame pointer:
 (1) framePtr[N] is register vN, used to get at "ins" and "locals".
 (2) framePtr - sizeof(StackSaveArea) is the VM frame goop.
 (3) framePtr - sizeof(StackSaveArea) - numOuts is where the "outs" go.
The only thing that isn't determined by an offset from the current FP
is the previous frame.  However, tucking things below the previous frame
can be problematic because the "outs" of the previous frame overlap with
the "ins" of the current frame.  If the "ins" are altered they must be
restored before we return.  For a native method call, the easiest and
safest thing to disrupt is #1, because there are no locals and the "ins"
are all copied to the native stack.)

We can implement Push/PopLocalFrame with the existing stack frame calls,
making sure we copy some goop from the previous frame (notably the method
ptr, so that dvmGetCurrentJNIMethod() doesn't require extra effort).

We can pre-allocate the storage at the time the stack frame is first
set up, but we have to be careful.  When calling from interpreted code
the frame ptr points directly at the arguments we're passing, but we can
offset the args pointer when calling the native bridge.

To manage the local ref collection, we need to be able to find three
things: (1) the start of the region, (2) the end of the region, and (3)
the next available entry.  The last is only required for quick adds.
We currently have two easily-accessible pointers, the current FP and the
previous frame's FP.  (The "stack pointer" shown in the ASCII art doesn't
actually exist in the interpreted world.)

We can't use the current FP to find the first "in", because we want to
insert the variable-sized local refs table between them.  It's awkward
to use the previous frame's FP because native methods invoked via
dvmCallMethod() or dvmInvokeMethod() don't have "ins", but native methods
invoked from interpreted code do.  We can either track the local refs
table size with a field in the stack frame, or insert unnecessary items
so that all native stack frames have "ins".

Assuming we can find the region bounds, we still need pointer #3
for an efficient implementation.  This can be stored in an otherwise
unused-for-native field in the frame goop.

When we run out of room we have to make more space.  If we start allocating
locals immediately below in0 and grow downward, we will detect end-of-space
by running into the current frame's FP.  We then memmove() the goop down
(memcpy if we guarantee the additional size is larger than the frame).
This is nice because we only have to move sizeof(StackSaveArea) bytes
each time.

Stack walking should be okay so long as nothing tries to access the
"ins" by an offset from the FP.  In theory the "ins" could be read by
the debugger or SIGQUIT handler looking for "this" or other arguments,
but in practice this behavior isn't expected to work for native methods,
so we can simply disallow it.

A conservative GC can just scan the entire stack from top to bottom to find
all references.  An exact GC will need to understand the actual layout.

*** Approach #2: use a parallel stack

Each Thread/JNIEnv points to a ReferenceTable struct.  The struct
has a system-heap-allocated array of references and a pointer to the
next-available entry ("nextEntry").

Each stack frame has a pointer to what it sees as the "top" element in the
array (we can double-up the "currentPc" field).  This is set to "nextEntry"
when the frame is pushed on.  As local references are added or removed,
"nextEntry" is updated.

We implement Push/PopLocalFrame with actual stack frames.  Before a JNI
frame gets popped, we set "nextEntry" to the "top" pointer of the current
frame, effectively releasing the references.

The GC will scan all references from the start of the table to the
"nextEntry" pointer.

*** Comparison

All approaches will return a failure result when they run out of local
reference space.  For #1 that means blowing out the stack, for #2 it's
running out of room in the array.

Compared to #1, approach #2:
 - Needs only one pointer in the stack frame goop.
 - Makes pre-allocating storage unnecessary.
 - Doesn't contend with interpreted stack depth for space.  In most
   cases, if something blows out the local ref storage, it's because the
   JNI code was misbehaving rather than called from way down.
 - Allows the GC to do a linear scan per thread in a buffer that is 100%
   references.  The GC can be slightly less smart when scanning the stack.
 - Will be easier to work with if we combine native and interpeted stacks.

 - Isn't as clean, especially when popping frames, since we have to do
   explicit work.  Fortunately we only have to do it when popping native
   method calls off, so it doesn't add overhead to interpreted code paths.
 - Is awkward to expand dynamically.  We'll want to pre-allocate the full
   amount of space; this is fine, since something on the order of 1KB should
   be plenty.  The JNI spec allows us to limit this.
 - Requires the GC to scan even more memory.  With the references embedded
   in the stack we get better locality of reference.

*/

static const struct JNINativeInterface gNativeInterface;        // fwd


#ifdef WITH_JNI_STACK_CHECK
# define COMPUTE_STACK_SUM(_self)   computeStackSum(_self);
# define CHECK_STACK_SUM(_self)     checkStackSum(_self);
static void computeStackSum(Thread* self);
static void checkStackSum(Thread* self);
#else
# define COMPUTE_STACK_SUM(_self)   ((void)0)
# define CHECK_STACK_SUM(_self)     ((void)0)
#endif


/*
 * ===========================================================================
 *      JNI call bridge
 * ===========================================================================
 */

/*
 * Bridge to calling a JNI function.  This ideally gets some help from
 * assembly language code in dvmPlatformInvoke, because the arguments
 * must be pushed into the native stack as if we were calling a <stdarg.h>
 * function.
 *
 * The number of values in "args" must match method->insSize.
 *
 * This is generally just set up by the resolver and then called through.
 * We don't call here explicitly.  This takes the same arguments as all
 * of the "internal native" methods.
 */
void dvmCallJNIMethod(const u4* args, JValue* pResult, const Method* method,
    Thread* self)
{
    int oldStatus;

    assert(method->insns != NULL);

    //int i;
    //LOGI("JNI calling %p (%s.%s %s):\n", method->insns,
    //    method->clazz->descriptor, method->name, method->signature);
    //for (i = 0; i < method->insSize; i++)
    //    LOGI("  %d: 0x%08x\n", i, args[i]);

    oldStatus = dvmChangeStatus(self, THREAD_NATIVE);

    COMPUTE_STACK_SUM(self);
    // TODO: should we be converting 'this' to a local ref?
    dvmPlatformInvoke(self->jniEnv,
        dvmIsStaticMethod(method) ? method->clazz : NULL,
        method->jniArgInfo, method->insSize, args, method->shorty,
        (void*)method->insns, pResult);
    CHECK_STACK_SUM(self);

    dvmChangeStatus(self, oldStatus);
}

/*
 * Alternate call bridge for the unusual case of a synchronized native method.
 *
 * Lock the object, then call through the usual function.
 */
void dvmCallSynchronizedJNIMethod(const u4* args, JValue* pResult,
    const Method* method, Thread* self)
{
    Object* lockObj;

    assert(dvmIsSynchronizedMethod(method));

    if (dvmIsStaticMethod(method))
        lockObj = (Object*) method->clazz;
    else
        lockObj = (Object*) args[0];

    LOGVV("Calling %s.%s: locking %p (%s)\n",
        method->clazz->descriptor, method->name,
        lockObj, lockObj->clazz->descriptor);

    dvmLockObject(self, lockObj);
    dvmCallJNIMethod(args, pResult, method, self);
    dvmUnlockObject(self, lockObj);
}

/*
 * Extract the return type enum from the "jniArgInfo" field.
 */
DalvikJniReturnType dvmGetArgInfoReturnType(int jniArgInfo)
{
    return (jniArgInfo & DALVIK_JNI_RETURN_MASK) >> DALVIK_JNI_RETURN_SHIFT;
}


/*
 * ===========================================================================
 *      Utility functions
 * ===========================================================================
 */

/*
 * Entry/exit processing for all JNI calls.
 *
 * If TRUSTED_JNIENV is set, we get to skip the (curiously expensive)
 * thread-local storage lookup on our Thread*.  If the caller has passed
 * the wrong JNIEnv in, we're going to be accessing unsynchronized
 * structures from more than one thread, and things are going to fail
 * in bizarre ways.  This is only sensible if the native code has been
 * fully exercised with CheckJNI enabled.
 */
#define TRUSTED_JNIENV
#ifdef TRUSTED_JNIENV
# define JNI_ENTER()                                                        \
        Thread* _self = ((JNIEnvExt*)env)->self;                            \
        CHECK_STACK_SUM(_self);                                             \
        dvmChangeStatus(_self, THREAD_RUNNING)
#else
# define JNI_ENTER()                                                        \
        Thread* _self = dvmThreadSelf();                                    \
        UNUSED_PARAMETER(env);                                              \
        CHECK_STACK_SUM(_self);                                             \
        dvmChangeStatus(_self, THREAD_RUNNING)
#endif
#define JNI_EXIT()                                                          \
        dvmChangeStatus(_self, THREAD_NATIVE);                              \
        COMPUTE_STACK_SUM(_self)

#define kGlobalRefsTableInitialSize 512
#define kGlobalRefsTableMaxSize     51200       /* arbitrary */
#define kGrefWaterInterval          100

#define kTrackGrefUsage             true

/*
 * Allocate the global references table.
 */
bool dvmJniStartup(void)
{
    if (!dvmInitReferenceTable(&gDvm.jniGlobalRefTable,
            kGlobalRefsTableInitialSize, kGlobalRefsTableMaxSize))
        return false;

    dvmInitMutex(&gDvm.jniGlobalRefLock);

    gDvm.jniGlobalRefLoMark = 0;
    gDvm.jniGlobalRefHiMark = kGrefWaterInterval * 2;

    return true;
}

/*
 * Free the global references table.
 */
void dvmJniShutdown(void)
{
    dvmClearReferenceTable(&gDvm.jniGlobalRefTable);
}


/*
 * Find the JNIEnv associated with the current thread.
 *
 * Currently stored in the Thread struct.  Could also just drop this into
 * thread-local storage.
 */
JNIEnvExt* dvmGetJNIEnvForThread(void)
{
    Thread* self = dvmThreadSelf();
    if (self == NULL)
        return NULL;
    return (JNIEnvExt*) dvmGetThreadJNIEnv(self);
}

/*
 * Create a new JNIEnv struct and add it to the VM's list.
 *
 * "self" will be NULL for the main thread, since the VM hasn't started
 * yet; the value will be filled in later.
 */
JNIEnv* dvmCreateJNIEnv(Thread* self)
{
    JavaVMExt* vm = (JavaVMExt*) gDvm.vmList;
    JNIEnvExt* newEnv;

    //if (self != NULL)
    //    LOGI("Ent CreateJNIEnv: threadid=%d %p\n", self->threadId, self);

    assert(vm != NULL);

    newEnv = (JNIEnvExt*) calloc(1, sizeof(JNIEnvExt));
    newEnv->funcTable = &gNativeInterface;
    newEnv->vm = vm;
    newEnv->forceDataCopy = vm->forceDataCopy;
    if (self != NULL) {
        dvmSetJniEnvThreadId((JNIEnv*) newEnv, self);
        assert(newEnv->envThreadId != 0);
    } else {
        /* make it obvious if we fail to initialize these later */
        newEnv->envThreadId = 0x77777775;
        newEnv->self = (Thread*) 0x77777779;
    }
    if (vm->useChecked)
        dvmUseCheckedJniEnv(newEnv);

    dvmLockMutex(&vm->envListLock);

    /* insert at head of list */
    newEnv->next = vm->envList;
    assert(newEnv->prev == NULL);
    if (vm->envList == NULL)            // rare, but possible
        vm->envList = newEnv;
    else
        vm->envList->prev = newEnv;
    vm->envList = newEnv;

    dvmUnlockMutex(&vm->envListLock);

    //if (self != NULL)
    //    LOGI("Xit CreateJNIEnv: threadid=%d %p\n", self->threadId, self);
    return (JNIEnv*) newEnv;
}

/*
 * Remove a JNIEnv struct from the list and free it.
 */
void dvmDestroyJNIEnv(JNIEnv* env)
{
    JNIEnvExt* extEnv = (JNIEnvExt*) env;
    JavaVMExt* vm = extEnv->vm;
    Thread* self;

    if (env == NULL)
        return;

    self = dvmThreadSelf();
    assert(self != NULL);

    //LOGI("Ent DestroyJNIEnv: threadid=%d %p\n", self->threadId, self);

    dvmLockMutex(&vm->envListLock);

    if (extEnv == vm->envList) {
        assert(extEnv->prev == NULL);
        vm->envList = extEnv->next;
    } else {
        assert(extEnv->prev != NULL);
        extEnv->prev->next = extEnv->next;
    }
    if (extEnv->next != NULL)
        extEnv->next->prev = extEnv->prev;

    dvmUnlockMutex(&extEnv->vm->envListLock);

    free(env);
    //LOGI("Xit DestroyJNIEnv: threadid=%d %p\n", self->threadId, self);
}


/*
 * Retrieve the ReferenceTable struct for the current thread.
 *
 * If we know the code isn't sharing JNIEnv pointers between threads, we
 * could put this into env and skip the TLS lookup.
 */
static inline ReferenceTable* getLocalRefTable(void)
{
    return &dvmThreadSelf()->jniLocalRefTable;
}

/*
 * Add a local reference for an object to the current stack frame.  When
 * the native function returns, the reference will be discarded.
 *
 * We need to allow the same reference to be added multiple times.
 *
 * This will be called on otherwise unreferenced objects.  We cannot do
 * GC allocations here, and it's best if we don't grab a mutex.
 *
 * Returns the local reference (currently just the same pointer that was
 * passed in), or NULL on failure.
 */
static jobject addLocalReference(jobject obj)
{
    if (obj == NULL)
        return NULL;

    ReferenceTable* pRef = getLocalRefTable();

    if (!dvmAddToReferenceTable(pRef, (Object*)obj)) {
        dvmDumpReferenceTable(pRef, "JNI local");
        LOGE("Failed adding to JNI local ref table (has %d entries)\n",
            (int) dvmReferenceTableEntries(pRef));
        dvmDumpThread(dvmThreadSelf(), false);
        dvmAbort();     // spec says call FatalError; this is equivalent
    } else {
        LOGVV("LREF add %p  (%s.%s)\n", obj,
            dvmGetCurrentJNIMethod()->clazz->descriptor,
            dvmGetCurrentJNIMethod()->name);
    }

    return obj;
}

/*
 * Ensure that at least "capacity" references can be held in the local
 * refs table of the current thread.
 */
static bool ensureLocalCapacity(int capacity)
{
    ReferenceTable* pRef = getLocalRefTable();

    return (kJniLocalRefMax - (pRef->nextEntry - pRef->table) >= capacity);
}

/*
 * Explicitly delete a reference from the local list.
 */
static void deleteLocalReference(jobject obj)
{
    if (obj == NULL)
        return;

    ReferenceTable* pRef = getLocalRefTable();
    Thread* self = dvmThreadSelf();
    Object** top = SAVEAREA_FROM_FP(self->curFrame)->xtra.localRefTop;

    if (!dvmRemoveFromReferenceTable(pRef, top, (Object*) obj)) {
        /*
         * Attempting to delete a local reference that is not in the
         * topmost local reference frame is a no-op.  DeleteLocalRef returns
         * void and doesn't throw any exceptions, but we should probably
         * complain about it so the user will notice that things aren't
         * going quite the way they expect.
         */
        LOGW("JNI WARNING: DeleteLocalRef(%p) failed to find entry (valid=%d)\n",
            obj, dvmIsValidObject((Object*) obj));
    }
}

/*
 * Add a global reference for an object.
 *
 * We may add the same object more than once.  Add/remove calls are paired,
 * so it needs to appear on the list multiple times.
 */
static jobject addGlobalReference(jobject obj)
{
    if (obj == NULL)
        return NULL;

    //LOGI("adding obj=%p\n", obj);
    //dvmDumpThread(dvmThreadSelf(), false);

    if (false && ((Object*)obj)->clazz == gDvm.classJavaLangClass) {
        ClassObject* clazz = (ClassObject*) obj;
        LOGI("-------\n");
        LOGI("Adding global ref on class %s\n", clazz->descriptor);
        dvmDumpThread(dvmThreadSelf(), false);
    }
    if (false && ((Object*)obj)->clazz == gDvm.classJavaLangString) {
        StringObject* strObj = (StringObject*) obj;
        char* str = dvmCreateCstrFromString(strObj);
        if (strcmp(str, "sync-response") == 0) {
            LOGI("-------\n");
            LOGI("Adding global ref on string '%s'\n", str);
            dvmDumpThread(dvmThreadSelf(), false);
            //dvmAbort();
        }
        free(str);
    }
    if (false && ((Object*)obj)->clazz == gDvm.classArrayByte) {
        ArrayObject* arrayObj = (ArrayObject*) obj;
        if (arrayObj->length == 8192 &&
            dvmReferenceTableEntries(&gDvm.jniGlobalRefTable) > 400)
        {
            LOGI("Adding global ref on byte array %p (len=%d)\n",
                arrayObj, arrayObj->length);
            dvmDumpThread(dvmThreadSelf(), false);
        }
    }

    dvmLockMutex(&gDvm.jniGlobalRefLock);

    /*
     * Expanding the table should happen rarely, so I'm not overly
     * concerned about the performance impact of copying the old list
     * over.  We shouldn't see one-time activity spikes, so freeing
     * up storage shouldn't be required.
     *
     * Throwing an exception on failure is problematic, because JNI code
     * may not be expecting an exception, and things sort of cascade.  We
     * want to have a hard limit to catch leaks during debugging, but this
     * otherwise needs to expand until memory is consumed.  As a practical
     * matter, if we have many thousands of global references, chances are
     * we're either leaking global ref table entries or we're going to
     * run out of space in the GC heap.
     */
    if (!dvmAddToReferenceTable(&gDvm.jniGlobalRefTable, (Object*)obj)) {
        dvmDumpReferenceTable(&gDvm.jniGlobalRefTable, "JNI global");
        LOGE("Failed adding to JNI global ref table (%d entries)\n",
            (int) dvmReferenceTableEntries(&gDvm.jniGlobalRefTable));
        dvmAbort();
    }

    LOGVV("GREF add %p  (%s.%s)\n", obj,
        dvmGetCurrentJNIMethod()->clazz->descriptor,
        dvmGetCurrentJNIMethod()->name);

    /* GREF usage tracking; should probably be disabled for production env */
    if (kTrackGrefUsage && gDvm.jniGrefLimit != 0) {
        int count = dvmReferenceTableEntries(&gDvm.jniGlobalRefTable);
        if (count > gDvm.jniGlobalRefHiMark) {
            LOGD("GREF has increased to %d\n", count);
            gDvm.jniGlobalRefHiMark += kGrefWaterInterval;
            gDvm.jniGlobalRefLoMark += kGrefWaterInterval;

            /* watch for "excessive" use; not generally appropriate */
            if (count >= gDvm.jniGrefLimit) {
                JavaVMExt* vm = (JavaVMExt*) gDvm.vmList;
                if (vm->warnError) {
                    dvmDumpReferenceTable(&gDvm.jniGlobalRefTable,"JNI global");
                    LOGE("Excessive JNI global references (%d)\n", count);
                    dvmAbort();
                } else {
                    LOGW("Excessive JNI global references (%d)\n", count);
                }
            }
        }
    }

bail:
    dvmUnlockMutex(&gDvm.jniGlobalRefLock);
    return obj;
}

/*
 * Remove a global reference.  In most cases it's the entry most recently
 * added, which makes this pretty quick.
 *
 * Thought: if it's not the most recent entry, just null it out.  When we
 * fill up, do a compaction pass before we expand the list.
 */
static void deleteGlobalReference(jobject obj)
{
    if (obj == NULL)
        return;

    dvmLockMutex(&gDvm.jniGlobalRefLock);

    if (!dvmRemoveFromReferenceTable(&gDvm.jniGlobalRefTable,
            gDvm.jniGlobalRefTable.table, obj))
    {
        LOGW("JNI: DeleteGlobalRef(%p) failed to find entry (valid=%d)\n",
            obj, dvmIsValidObject((Object*) obj));
        goto bail;
    }

    if (kTrackGrefUsage && gDvm.jniGrefLimit != 0) {
        int count = dvmReferenceTableEntries(&gDvm.jniGlobalRefTable);
        if (count < gDvm.jniGlobalRefLoMark) {
            LOGD("GREF has decreased to %d\n", count);
            gDvm.jniGlobalRefHiMark -= kGrefWaterInterval;
            gDvm.jniGlobalRefLoMark -= kGrefWaterInterval;
        }
    }

bail:
    dvmUnlockMutex(&gDvm.jniGlobalRefLock);
}

/*
 * GC helper function to mark all JNI global references.
 */
void dvmGcMarkJniGlobalRefs()
{
    Object **op;

    dvmLockMutex(&gDvm.jniGlobalRefLock);

    op = gDvm.jniGlobalRefTable.table;
    while ((uintptr_t)op < (uintptr_t)gDvm.jniGlobalRefTable.nextEntry) {
        dvmMarkObjectNonNull(*(op++));
    }

    dvmUnlockMutex(&gDvm.jniGlobalRefLock);
}


/*
 * Determine if "obj" appears in the argument list for the native method.
 *
 * We use the "shorty" signature to determine which argument slots hold
 * reference types.
 */
static bool findInArgList(Thread* self, Object* obj)
{
    const Method* meth;
    u4* fp;
    int i;

    fp = self->curFrame;
    while (1) {
        /*
         * Back up over JNI PushLocalFrame frames.  This works because the
         * previous frame on the interpreted stack is either a break frame
         * (if we called here via native code) or an interpreted method (if
         * we called here via the interpreter).  In both cases the method
         * pointer won't match.
         */
        StackSaveArea* saveArea = SAVEAREA_FROM_FP(fp);
        meth = saveArea->method;
        if (meth != SAVEAREA_FROM_FP(saveArea->prevFrame)->method)
            break;
        fp = saveArea->prevFrame;
    }

    LOGVV("+++ scanning %d args in %s (%s)\n",
        meth->insSize, meth->name, meth->shorty);
    const char* shorty = meth->shorty +1;       /* skip return type char */
    for (i = 0; i < meth->insSize; i++) {
        if (i == 0 && !dvmIsStaticMethod(meth)) {
            /* first arg is "this" ref, not represented in "shorty" */
            if (fp[i] == (u4) obj)
                return true;
        } else {
            /* if this is a reference type, see if it matches */
            switch (*shorty) {
            case 'L':
                if (fp[i] == (u4) obj)
                    return true;
                break;
            case 'D':
            case 'J':
                i++;
                break;
            case '\0':
                LOGE("Whoops! ran off the end of %s (%d)\n",
                    meth->shorty, meth->insSize);
                break;
            default:
                if (fp[i] == (u4) obj)
                    LOGI("NOTE: ref %p match on arg type %c\n", obj, *shorty);
                break;
            }
            shorty++;
        }
    }

    /*
     * For static methods, we also pass a class pointer in.
     */
    if (dvmIsStaticMethod(meth)) {
        //LOGI("+++ checking class pointer in %s\n", meth->name);
        if ((void*)obj == (void*)meth->clazz)
            return true;
    }
    return false;
}

/*
 * Verify that a reference passed in from native code is one that the
 * code is allowed to have.
 *
 * It's okay for native code to pass us a reference that:
 *  - was just passed in as an argument when invoked by native code
 *  - was returned to it from JNI (and is now in the JNI local refs table)
 *  - is present in the JNI global refs table
 * The first one is a little awkward.  The latter two are just table lookups.
 *
 * Used by -Xcheck:jni and GetObjectRefType.
 *
 * NOTE: in the current VM, global and local references are identical.  If
 * something is both global and local, we can't tell them apart, and always
 * return "local".
 */
jobjectRefType dvmGetJNIRefType(Object* obj)
{
    ReferenceTable* pRef = getLocalRefTable();
    Thread* self = dvmThreadSelf();
    //Object** top;
    Object** ptr;

    /* check args */
    if (findInArgList(self, obj)) {
        //LOGI("--- REF found %p on stack\n", obj);
        return JNILocalRefType;
    }

    /* check locals */
    //top = SAVEAREA_FROM_FP(self->curFrame)->xtra.localRefTop;
    if (dvmFindInReferenceTable(pRef, pRef->table, obj) != NULL) {
        //LOGI("--- REF found %p in locals\n", obj);
        return JNILocalRefType;
    }

    /* check globals */
    dvmLockMutex(&gDvm.jniGlobalRefLock);
    if (dvmFindInReferenceTable(&gDvm.jniGlobalRefTable,
            gDvm.jniGlobalRefTable.table, obj))
    {
        //LOGI("--- REF found %p in globals\n", obj);
        dvmUnlockMutex(&gDvm.jniGlobalRefLock);
        return JNIGlobalRefType;
    }
    dvmUnlockMutex(&gDvm.jniGlobalRefLock);

    /* not found! */
    return JNIInvalidRefType;
}

/*
 * Register a method that uses JNI calling conventions.
 */
static bool dvmRegisterJNIMethod(ClassObject* clazz, const char* methodName,
    const char* signature, void* fnPtr)
{
    Method* method;
    bool result = false;

    if (fnPtr == NULL)
        goto bail;

    method = dvmFindDirectMethodByDescriptor(clazz, methodName, signature);
    if (method == NULL)
        method = dvmFindVirtualMethodByDescriptor(clazz, methodName, signature);
    if (method == NULL) {
        LOGW("ERROR: Unable to find decl for native %s.%s %s\n",
            clazz->descriptor, methodName, signature);
        goto bail;
    }

    if (!dvmIsNativeMethod(method)) {
        LOGW("Unable to register: not native: %s.%s %s\n",
            clazz->descriptor, methodName, signature);
        goto bail;
    }

    if (method->nativeFunc != dvmResolveNativeMethod) {
        LOGW("Warning: %s.%s %s was already registered/resolved?\n",
            clazz->descriptor, methodName, signature);
        /* keep going, I guess */
    }

    dvmUseJNIBridge(method, fnPtr);

    LOGV("JNI-registered %s.%s %s\n", clazz->descriptor, methodName,
        signature);
    result = true;

bail:
    return result;
}

/*
 * Returns "true" if CheckJNI is enabled in the VM.
 */
static bool dvmIsCheckJNIEnabled(void)
{
    JavaVMExt* vm = (JavaVMExt*) gDvm.vmList;
    return vm->useChecked;
}

/*
 * Point "method->nativeFunc" at the JNI bridge, and overload "method->insns"
 * to point at the actual function.
 */
void dvmUseJNIBridge(Method* method, void* func)
{
    if (dvmIsCheckJNIEnabled()) {
        if (dvmIsSynchronizedMethod(method))
            dvmSetNativeFunc(method, dvmCheckCallSynchronizedJNIMethod, func);
        else
            dvmSetNativeFunc(method, dvmCheckCallJNIMethod, func);
    } else {
        if (dvmIsSynchronizedMethod(method))
            dvmSetNativeFunc(method, dvmCallSynchronizedJNIMethod, func);
        else
            dvmSetNativeFunc(method, dvmCallJNIMethod, func);
    }
}

/*
 * Get the method currently being executed by examining the interp stack.
 */
const Method* dvmGetCurrentJNIMethod(void)
{
    assert(dvmThreadSelf() != NULL);

    void* fp = dvmThreadSelf()->curFrame;
    const Method* meth = SAVEAREA_FROM_FP(fp)->method;

    assert(meth != NULL);
    assert(dvmIsNativeMethod(meth));
    return meth;
}


/*
 * Track a JNI MonitorEnter in the current thread.
 *
 * The goal is to be able to "implicitly" release all JNI-held monitors
 * when the thread detaches.
 *
 * Monitors may be entered multiple times, so we add a new entry for each
 * enter call.  It would be more efficient to keep a counter.  At present
 * there's no real motivation to improve this however.
 */
static void trackMonitorEnter(Thread* self, Object* obj)
{
    static const int kInitialSize = 16;
    ReferenceTable* refTable = &self->jniMonitorRefTable;

    /* init table on first use */
    if (refTable->table == NULL) {
        assert(refTable->maxEntries == 0);

        if (!dvmInitReferenceTable(refTable, kInitialSize, INT_MAX)) {
            LOGE("Unable to initialize monitor tracking table\n");
            dvmAbort();
        }
    }

    if (!dvmAddToReferenceTable(refTable, obj)) {
        /* ran out of memory? could throw exception instead */
        LOGE("Unable to add entry to monitor tracking table\n");
        dvmAbort();
    } else {
        LOGVV("--- added monitor %p\n", obj);
    }
}

/*
 * Track a JNI MonitorExit in the current thread.
 */
static void trackMonitorExit(Thread* self, Object* obj)
{
    ReferenceTable* refTable = &self->jniMonitorRefTable;

    if (!dvmRemoveFromReferenceTable(refTable, refTable->table, obj)) {
        LOGE("JNI monitor %p not found in tracking list\n", obj);
        /* keep going? */
    } else {
        LOGVV("--- removed monitor %p\n", obj);
    }
}

/*
 * Release all monitors held by the jniMonitorRefTable list.
 */
void dvmReleaseJniMonitors(Thread* self)
{
    ReferenceTable* refTable = &self->jniMonitorRefTable;
    Object** top = refTable->table;

    if (top == NULL)
        return;

    Object** ptr = refTable->nextEntry;
    while (--ptr >= top) {
        if (!dvmUnlockObject(self, *ptr)) {
            LOGW("Unable to unlock monitor %p at thread detach\n", *ptr);
        } else {
            LOGVV("--- detach-releasing monitor %p\n", *ptr);
        }
    }

    /* zap it */
    refTable->nextEntry = refTable->table;
}

#ifdef WITH_JNI_STACK_CHECK
/*
 * Compute a CRC on the entire interpreted stack.
 *
 * Would be nice to compute it on "self" as well, but there are parts of
 * the Thread that can be altered by other threads (e.g. prev/next pointers).
 */
static void computeStackSum(Thread* self)
{
    const u1* low = (const u1*)SAVEAREA_FROM_FP(self->curFrame);
    u4 crc = dvmInitCrc32();
    self->stackCrc = 0;
    crc = dvmComputeCrc32(crc, low, self->interpStackStart - low);
    self->stackCrc = crc;
}

/*
 * Compute a CRC on the entire interpreted stack, and compare it to what
 * we previously computed.
 *
 * We can execute JNI directly from native code without calling in from
 * interpreted code during VM initialization and immediately after JNI
 * thread attachment.  Another opportunity exists during JNI_OnLoad.  Rather
 * than catching these cases we just ignore them here, which is marginally
 * less accurate but reduces the amount of code we have to touch with #ifdefs.
 */
static void checkStackSum(Thread* self)
{
    const u1* low = (const u1*)SAVEAREA_FROM_FP(self->curFrame);
    u4 stackCrc, crc;

    stackCrc = self->stackCrc;
    self->stackCrc = 0;
    crc = dvmInitCrc32();
    crc = dvmComputeCrc32(crc, low, self->interpStackStart - low);
    if (crc != stackCrc) {
        const Method* meth = dvmGetCurrentJNIMethod();
        if (dvmComputeExactFrameDepth(self->curFrame) == 1) {
            LOGD("JNI: bad stack CRC (0x%08x) -- okay during init\n",
                stackCrc);
        } else if (strcmp(meth->name, "nativeLoad") == 0 &&
                  (strcmp(meth->clazz->descriptor, "Ljava/lang/Runtime;") == 0))
        {
            LOGD("JNI: bad stack CRC (0x%08x) -- okay during JNI_OnLoad\n",
                stackCrc);
        } else {
            LOGW("JNI: bad stack CRC (%08x vs %08x)\n", crc, stackCrc);
            dvmAbort();
        }
    }
    self->stackCrc = (u4) -1;       /* make logic errors more noticeable */
}
#endif


/*
 * ===========================================================================
 *      JNI implementation
 * ===========================================================================
 */

/*
 * Return the version of the native method interface.
 */
static jint GetVersion(JNIEnv* env)
{
    JNI_ENTER();
    /*
     * There is absolutely no need to toggle the mode for correct behavior.
     * However, it does provide native code with a simple "suspend self
     * if necessary" call.
     */
    JNI_EXIT();
    return JNI_VERSION_1_6;
}

/*
 * Create a new class from a bag of bytes.
 *
 * This is not currently supported within Dalvik.
 */
static jclass DefineClass(JNIEnv* env, const char *name, jobject loader,
    const jbyte* buf, jsize bufLen)
{
    UNUSED_PARAMETER(name);
    UNUSED_PARAMETER(loader);
    UNUSED_PARAMETER(buf);
    UNUSED_PARAMETER(bufLen);

    JNI_ENTER();
    LOGW("Rejecting JNI DefineClass request\n");
    JNI_EXIT();
    return NULL;
}

/*
 * Find a class by name.
 *
 * We have to use the "no init" version of FindClass here, because we might
 * be getting the class prior to registering native methods that will be
 * used in <clinit>.
 *
 * We need to get the class loader associated with the current native
 * method.  If there is no native method, e.g. we're calling this from native
 * code right after creating the VM, the spec says we need to use the class
 * loader returned by "ClassLoader.getBaseClassLoader".  There is no such
 * method, but it's likely they meant ClassLoader.getSystemClassLoader.
 * We can't get that until after the VM has initialized though.
 */
static jclass FindClass(JNIEnv* env, const char* name)
{
    JNI_ENTER();

    const Method* thisMethod;
    ClassObject* clazz;
    Object* loader;
    char* descriptor = NULL;

    thisMethod = dvmGetCurrentJNIMethod();
    assert(thisMethod != NULL);

    descriptor = dvmNameToDescriptor(name);
    if (descriptor == NULL) {
        clazz = NULL;
        goto bail;
    }

    //Thread* self = dvmThreadSelf();
    if (_self->classLoaderOverride != NULL) {
        /* hack for JNI_OnLoad */
        assert(strcmp(thisMethod->name, "nativeLoad") == 0);
        loader = _self->classLoaderOverride;
    } else if (thisMethod == gDvm.methFakeNativeEntry) {
        /* start point of invocation interface */
        if (!gDvm.initializing)
            loader = dvmGetSystemClassLoader();
        else
            loader = NULL;
    } else {
        loader = thisMethod->clazz->classLoader;
    }

    clazz = dvmFindClassNoInit(descriptor, loader);
    clazz = addLocalReference(clazz);

bail:
    free(descriptor);
    
    JNI_EXIT();
    return (jclass)clazz;
}

/*
 * Return the superclass of a class.
 */
static jclass GetSuperclass(JNIEnv* env, jclass clazz)
{
    JNI_ENTER();
    jclass super = (jclass) ((ClassObject*) clazz)->super;
    super = addLocalReference(super);
    JNI_EXIT();
    return super;
}

/*
 * Determine whether an object of clazz1 can be safely cast to clazz2.
 *
 * Like IsInstanceOf, but with a pair of class objects instead of obj+class.
 */
static jboolean IsAssignableFrom(JNIEnv* env, jclass clazz1, jclass clazz2)
{
    JNI_ENTER();

    jboolean result;
    result = dvmInstanceof((ClassObject*) clazz1, (ClassObject*) clazz2);

    JNI_EXIT();
    return result;
}

/*
 * Given a java.lang.reflect.Method or .Constructor, return a methodID.
 */
static jmethodID FromReflectedMethod(JNIEnv* env, jobject method)
{
    JNI_ENTER();
    jmethodID methodID;
    methodID = (jmethodID) dvmGetMethodFromReflectObj((Object*)method);
    JNI_EXIT();
    return methodID;
}

/*
 * Given a java.lang.reflect.Field, return a fieldID.
 */
static jfieldID FromReflectedField(JNIEnv* env, jobject field)
{
    JNI_ENTER();
    jfieldID fieldID = (jfieldID) dvmGetFieldFromReflectObj((Object*)field);
    JNI_EXIT();
    return fieldID;
}

/*
 * Convert a methodID to a java.lang.reflect.Method or .Constructor.
 *
 * (The "isStatic" field does not appear in the spec.)
 *
 * Throws OutOfMemory and returns NULL on failure.
 */
static jobject ToReflectedMethod(JNIEnv* env, jclass cls, jmethodID methodID,
    jboolean isStatic)
{
    JNI_ENTER();
    jobject obj;
    obj = (jobject) dvmCreateReflectObjForMethod((ClassObject*) cls,
            (Method*) methodID);
    dvmReleaseTrackedAlloc(obj, NULL);
    obj = addLocalReference(obj);
    JNI_EXIT();
    return obj;
}

/*
 * Convert a fieldID to a java.lang.reflect.Field.
 *
 * (The "isStatic" field does not appear in the spec.)
 *
 * Throws OutOfMemory and returns NULL on failure.
 */
static jobject ToReflectedField(JNIEnv* env, jclass cls, jfieldID fieldID,
    jboolean isStatic)
{
    JNI_ENTER();
    jobject obj;
    obj = (jobject) dvmCreateReflectObjForField((ClassObject*) cls,
            (Field*) fieldID);
    dvmReleaseTrackedAlloc(obj, NULL);
    obj = addLocalReference(obj);
    JNI_EXIT();
    return obj;
}


/*
 * Take this exception and throw it.
 */
static jint Throw(JNIEnv* env, jthrowable obj)
{
    JNI_ENTER();

    jint retval;

    if (obj != NULL) {
        dvmSetException(_self, obj);
        retval = JNI_OK;
    } else
        retval = JNI_ERR;

    JNI_EXIT();
    return retval;
}

/*
 * Constructs an exeption object from the specified class with the message
 * specified by "message", and throws it.
 */
static jint ThrowNew(JNIEnv* env, jclass clazz, const char* message)
{
    JNI_ENTER();

    ClassObject* classObj = (ClassObject*) clazz;

    dvmThrowExceptionByClass(classObj, message);

    JNI_EXIT();
    return JNI_OK;
}

/*
 * If an exception is being thrown, return the exception object.  Otherwise,
 * return NULL.
 *
 * TODO: if there is no pending exception, we should be able to skip the
 * enter/exit checks.  If we find one, we need to enter and then re-fetch
 * the exception (in case it got moved by a compacting GC).
 */
static jthrowable ExceptionOccurred(JNIEnv* env)
{
    JNI_ENTER();

    Object* exception;
    Object* localException;

    exception = (Object*) dvmGetException(_self);
    localException = addLocalReference(exception);
    if (localException == NULL && exception != NULL) {
        /*
         * We were unable to add a new local reference, and threw a new
         * exception.  We can't return "exception", because it's not a
         * local reference.  So we have to return NULL, indicating that
         * there was no exception, even though it's pretty much raining
         * exceptions in here.
         */
        LOGW("JNI WARNING: addLocal/exception combo\n");
    }

    JNI_EXIT();
    return localException;
}

/*
 * Print an exception and stack trace to stderr.
 */
static void ExceptionDescribe(JNIEnv* env)
{
    JNI_ENTER();

    Object* exception = dvmGetException(_self);
    if (exception != NULL) {
        dvmPrintExceptionStackTrace();
    } else {
        LOGI("Odd: ExceptionDescribe called, but no exception pending\n");
    }

    JNI_EXIT();
}

/*
 * Clear the exception currently being thrown.
 *
 * TODO: we should be able to skip the enter/exit stuff.
 */
static void ExceptionClear(JNIEnv* env)
{
    JNI_ENTER();
    dvmClearException(_self);
    JNI_EXIT();
}

/*
 * Kill the VM.  This function does not return.
 */
static void FatalError(JNIEnv* env, const char* msg)
{
    //dvmChangeStatus(NULL, THREAD_RUNNING);
    LOGE("JNI posting fatal error: %s\n", msg);
    dvmAbort();
}

/*
 * Push a new JNI frame on the stack, with a new set of locals.
 *
 * The new frame must have the same method pointer.  (If for no other
 * reason than FindClass needs it to get the appropriate class loader.)
 */
static jint PushLocalFrame(JNIEnv* env, jint capacity)
{
    JNI_ENTER();
    int result = JNI_OK;
    if (!ensureLocalCapacity(capacity) ||
        !dvmPushLocalFrame(_self /*dvmThreadSelf()*/, dvmGetCurrentJNIMethod()))
    {
        /* yes, OutOfMemoryError, not StackOverflowError */
        dvmClearException(_self);
        dvmThrowException("Ljava/lang/OutOfMemoryError;",
            "out of stack in JNI PushLocalFrame");
        result = JNI_ERR;
    }
    JNI_EXIT();
    return result;
}

/*
 * Pop the local frame off.  If "result" is not null, add it as a
 * local reference on the now-current frame.
 */
static jobject PopLocalFrame(JNIEnv* env, jobject result)
{
    JNI_ENTER();
    if (!dvmPopLocalFrame(_self /*dvmThreadSelf()*/)) {
        LOGW("JNI WARNING: too many PopLocalFrame calls\n");
        dvmClearException(_self);
        dvmThrowException("Ljava/lang/RuntimeException;",
            "too many PopLocalFrame calls");
    }
    result = addLocalReference(result);
    JNI_EXIT();
    return result;
}

/*
 * Add a reference to the global list.
 */
static jobject NewGlobalRef(JNIEnv* env, jobject obj)
{
    JNI_ENTER();
    jobject retval = addGlobalReference(obj);
    JNI_EXIT();
    return retval;
}

/*
 * Delete a reference from the global list.
 */
static void DeleteGlobalRef(JNIEnv* env, jobject globalRef)
{
    JNI_ENTER();
    deleteGlobalReference(globalRef);
    JNI_EXIT();
}


/*
 * Add a reference to the local list.
 */
static jobject NewLocalRef(JNIEnv* env, jobject ref)
{
    JNI_ENTER();

    jobject retval = addLocalReference(ref);

    JNI_EXIT();
    return retval;
}

/*
 * Delete a reference from the local list.
 */
static void DeleteLocalRef(JNIEnv* env, jobject localRef)
{
    JNI_ENTER();
    deleteLocalReference(localRef);
    JNI_EXIT();
}

/*
 * Ensure that the local references table can hold at least this many
 * references.
 */
static jint EnsureLocalCapacity(JNIEnv *env, jint capacity)
{
    JNI_ENTER();
    bool okay = ensureLocalCapacity(capacity);
    if (!okay) {
        dvmThrowException("Ljava/lang/OutOfMemoryError;",
            "can't ensure local reference capacity");
    }
    JNI_EXIT();
    if (okay)
        return 0;
    else
        return -1;
}


/*
 * Determine whether two Object references refer to the same underlying object.
 */
static jboolean IsSameObject(JNIEnv* env, jobject ref1, jobject ref2)
{
    JNI_ENTER();
    jboolean result = (ref1 == ref2);
    JNI_EXIT();
    return result;
}

/*
 * Allocate a new object without invoking any constructors.
 */
static jobject AllocObject(JNIEnv* env, jclass jclazz)
{
    JNI_ENTER();

    ClassObject* clazz = (ClassObject*) jclazz;
    jobject newObj;

    if (!dvmIsClassInitialized(clazz) && !dvmInitClass(clazz)) {
        assert(dvmCheckException(_self));
        newObj = NULL;
    } else {
        newObj = (jobject) dvmAllocObject(clazz, ALLOC_DONT_TRACK);
        newObj = addLocalReference(newObj);
    }

    JNI_EXIT();
    return newObj;
}

/*
 * Construct a new object.
 */
static jobject NewObject(JNIEnv* env, jclass jclazz, jmethodID methodID, ...)
{
    JNI_ENTER();

    ClassObject* clazz = (ClassObject*) jclazz;
    jobject newObj;

    if (!dvmIsClassInitialized(clazz) && !dvmInitClass(clazz)) {
        assert(dvmCheckException(_self));
        newObj = NULL;
    } else {
        newObj = (jobject) dvmAllocObject(clazz, ALLOC_DONT_TRACK);
        newObj = addLocalReference(newObj);
        if (newObj != NULL) {
            JValue unused;
            va_list args;
            va_start(args, methodID);
            dvmCallMethodV(_self, (Method*) methodID, (Object*)newObj, &unused,
                args);
            va_end(args);
        }
    }

    JNI_EXIT();
    return newObj;
}
static jobject NewObjectV(JNIEnv* env, jclass clazz, jmethodID methodID,
    va_list args)
{
    JNI_ENTER();

    jobject newObj;
    newObj = (jobject) dvmAllocObject((ClassObject*) clazz, ALLOC_DONT_TRACK);
    newObj = addLocalReference(newObj);
    if (newObj != NULL) {
        JValue unused;
        dvmCallMethodV(_self, (Method*) methodID, (Object*)newObj, &unused,
            args);
    }

    JNI_EXIT();
    return newObj;
}
static jobject NewObjectA(JNIEnv* env, jclass clazz, jmethodID methodID,
    jvalue* args)
{
    JNI_ENTER();

    jobject newObj;
    newObj = (jobject) dvmAllocObject((ClassObject*) clazz, ALLOC_DONT_TRACK);
    newObj = addLocalReference(newObj);
    if (newObj != NULL) {
        JValue unused;
        dvmCallMethodA(_self, (Method*) methodID, (Object*)newObj, &unused,
            args);
    }

    JNI_EXIT();
    return newObj;
}

/*
 * Returns the class of an object.
 *
 * JNI spec says: obj must not be NULL.
 */
static jclass GetObjectClass(JNIEnv* env, jobject obj)
{
    JNI_ENTER();

    assert(obj != NULL);

    jclass clazz;
    clazz = (jclass) ((Object*)obj)->clazz;
    clazz = addLocalReference(clazz);

    JNI_EXIT();
    return clazz;
}

/*
 * Determine whether "obj" is an instance of "clazz".
 */
static jboolean IsInstanceOf(JNIEnv* env, jobject obj, jclass clazz)
{
    JNI_ENTER();

    jboolean result;

    if (obj == NULL)
        result = true;
    else
        result = dvmInstanceof(((Object*)obj)->clazz, (ClassObject*) clazz);

    JNI_EXIT();
    return result;
}

/*
 * Get a method ID for an instance method.
 *
 * JNI defines <init> as an instance method, but Dalvik considers it a
 * "direct" method, so we have to special-case it here.
 *
 * Dalvik also puts all private methods into the "direct" list, so we
 * really need to just search both lists.
 */
static jmethodID GetMethodID(JNIEnv* env, jclass jclazz, const char* name,
    const char* sig)
{
    JNI_ENTER();

    ClassObject* clazz = (ClassObject*) jclazz;
    jmethodID id = NULL;

    if (!dvmIsClassInitialized(clazz) && !dvmInitClass(clazz)) {
        assert(dvmCheckException(_self));
    } else {
        Method* meth;

        meth = dvmFindVirtualMethodHierByDescriptor(clazz, name, sig);
        if (meth == NULL) {
            /* search private methods and constructors; non-hierarchical */
            meth = dvmFindDirectMethodByDescriptor(clazz, name, sig);
        }
        if (meth != NULL && dvmIsStaticMethod(meth)) {
            IF_LOGD() {
                char* desc = dexProtoCopyMethodDescriptor(&meth->prototype);
                LOGD("GetMethodID: not returning static method %s.%s %s\n",
                    clazz->descriptor, meth->name, desc);
                free(desc);
            }
            meth = NULL;
        }
        if (meth == NULL) {
            LOGI("Method not found: '%s' '%s' in %s\n",
                name, sig, clazz->descriptor);
            dvmThrowException("Ljava/lang/NoSuchMethodError;", name);
        }

        /*
         * The method's class may not be the same as clazz, but if
         * it isn't this must be a virtual method and the class must
         * be a superclass (and, hence, already initialized).
         */
        if (meth != NULL) {
            assert(dvmIsClassInitialized(meth->clazz) ||
                   dvmIsClassInitializing(meth->clazz));
        }
        id = (jmethodID) meth;
    }
    JNI_EXIT();
    return id;
}

/*
 * Get a field ID (instance fields).
 */
static jfieldID GetFieldID(JNIEnv* env, jclass jclazz,
    const char* name, const char* sig)
{
    JNI_ENTER();

    ClassObject* clazz = (ClassObject*) jclazz;
    jfieldID id;

    if (!dvmIsClassInitialized(clazz) && !dvmInitClass(clazz)) {
        assert(dvmCheckException(_self));
        id = NULL;
    } else {
        id = (jfieldID) dvmFindInstanceFieldHier(clazz, name, sig);
        if (id == NULL)
            dvmThrowException("Ljava/lang/NoSuchFieldError;", name);
    }
    JNI_EXIT();
    return id;
}

/*
 * Get the method ID for a static method in a class.
 */
static jmethodID GetStaticMethodID(JNIEnv* env, jclass jclazz,
    const char* name, const char* sig)
{
    JNI_ENTER();

    ClassObject* clazz = (ClassObject*) jclazz;
    jmethodID id;

    if (!dvmIsClassInitialized(clazz) && !dvmInitClass(clazz)) {
        assert(dvmCheckException(_self));
        id = NULL;
    } else {
        Method* meth;

        meth = dvmFindDirectMethodHierByDescriptor(clazz, name, sig);

        /* make sure it's static, not virtual+private */
        if (meth != NULL && !dvmIsStaticMethod(meth)) {
            IF_LOGD() {
                char* desc = dexProtoCopyMethodDescriptor(&meth->prototype);
                LOGD("GetStaticMethodID: "
                    "not returning nonstatic method %s.%s %s\n",
                    clazz->descriptor, meth->name, desc);
                free(desc);
            }
            meth = NULL;
        }

        id = (jmethodID) meth;
        if (id == NULL)
            dvmThrowException("Ljava/lang/NoSuchMethodError;", name);
    }

    JNI_EXIT();
    return id;
}

/*
 * Get a field ID (static fields).
 */
static jfieldID GetStaticFieldID(JNIEnv* env, jclass jclazz,
    const char* name, const char* sig)
{
    JNI_ENTER();

    ClassObject* clazz = (ClassObject*) jclazz;
    jfieldID id;

    if (!dvmIsClassInitialized(clazz) && !dvmInitClass(clazz)) {
        assert(dvmCheckException(_self));
        id = NULL;
    } else {
        id = (jfieldID) dvmFindStaticField(clazz, name, sig);
        if (id == NULL)
            dvmThrowException("Ljava/lang/NoSuchFieldError;", name);
    }
    JNI_EXIT();
    return id;
}

/*
 * Get a static field.
 *
 * If we get an object reference, add it to the local refs list.
 */
#define GET_STATIC_TYPE_FIELD(_ctype, _jname, _isref)                       \
    static _ctype GetStatic##_jname##Field(JNIEnv* env, jclass clazz,       \
        jfieldID fieldID)                                                   \
    {                                                                       \
        UNUSED_PARAMETER(clazz);                                            \
        JNI_ENTER();                                                        \
        StaticField* sfield = (StaticField*) fieldID;                       \
        _ctype value = dvmGetStaticField##_jname(sfield);                   \
        if (_isref)     /* only when _ctype==jobject */                     \
            value = (_ctype)(u4)addLocalReference((jobject)(u4)value);      \
        JNI_EXIT();                                                         \
        return value;                                                       \
    }
GET_STATIC_TYPE_FIELD(jobject, Object, true);
GET_STATIC_TYPE_FIELD(jboolean, Boolean, false);
GET_STATIC_TYPE_FIELD(jbyte, Byte, false);
GET_STATIC_TYPE_FIELD(jchar, Char, false);
GET_STATIC_TYPE_FIELD(jshort, Short, false);
GET_STATIC_TYPE_FIELD(jint, Int, false);
GET_STATIC_TYPE_FIELD(jlong, Long, false);
GET_STATIC_TYPE_FIELD(jfloat, Float, false);
GET_STATIC_TYPE_FIELD(jdouble, Double, false);

/*
 * Set a static field.
 */
#define SET_STATIC_TYPE_FIELD(_ctype, _jname, _jvfld)                       \
    static void SetStatic##_jname##Field(JNIEnv* env, jclass clazz,         \
        jfieldID fieldID, _ctype value)                                     \
    {                                                                       \
        UNUSED_PARAMETER(clazz);                                            \
        JNI_ENTER();                                                        \
        StaticField* sfield = (StaticField*) fieldID;                       \
        dvmSetStaticField##_jname(sfield, value);                           \
        JNI_EXIT();                                                         \
    }
SET_STATIC_TYPE_FIELD(jobject, Object, l);
SET_STATIC_TYPE_FIELD(jboolean, Boolean, z);
SET_STATIC_TYPE_FIELD(jbyte, Byte, b);
SET_STATIC_TYPE_FIELD(jchar, Char, c);
SET_STATIC_TYPE_FIELD(jshort, Short, s);
SET_STATIC_TYPE_FIELD(jint, Int, i);
SET_STATIC_TYPE_FIELD(jlong, Long, j);
SET_STATIC_TYPE_FIELD(jfloat, Float, f);
SET_STATIC_TYPE_FIELD(jdouble, Double, d);

/*
 * Get an instance field.
 *
 * If we get an object reference, add it to the local refs list.
 */
#define GET_TYPE_FIELD(_ctype, _jname, _isref)                              \
    static _ctype Get##_jname##Field(JNIEnv* env, jobject obj,              \
        jfieldID fieldID)                                                   \
    {                                                                       \
        JNI_ENTER();                                                        \
        InstField* field = (InstField*) fieldID;                            \
        _ctype value = dvmGetField##_jname((Object*) obj,field->byteOffset);\
        if (_isref)     /* only when _ctype==jobject */                     \
            value = (_ctype)(u4)addLocalReference((jobject)(u4)value);      \
        JNI_EXIT();                                                         \
        return value;                                                       \
    }
GET_TYPE_FIELD(jobject, Object, true);
GET_TYPE_FIELD(jboolean, Boolean, false);
GET_TYPE_FIELD(jbyte, Byte, false);
GET_TYPE_FIELD(jchar, Char, false);
GET_TYPE_FIELD(jshort, Short, false);
GET_TYPE_FIELD(jint, Int, false);
GET_TYPE_FIELD(jlong, Long, false);
GET_TYPE_FIELD(jfloat, Float, false);
GET_TYPE_FIELD(jdouble, Double, false);

/*
 * Set an instance field.
 */
#define SET_TYPE_FIELD(_ctype, _jname)                                      \
    static void Set##_jname##Field(JNIEnv* env, jobject obj,                \
        jfieldID fieldID, _ctype value)                                     \
    {                                                                       \
        JNI_ENTER();                                                        \
        InstField* field = (InstField*) fieldID;                            \
        dvmSetField##_jname((Object*) obj, field->byteOffset, value);       \
        JNI_EXIT();                                                         \
    }
SET_TYPE_FIELD(jobject, Object);
SET_TYPE_FIELD(jboolean, Boolean);
SET_TYPE_FIELD(jbyte, Byte);
SET_TYPE_FIELD(jchar, Char);
SET_TYPE_FIELD(jshort, Short);
SET_TYPE_FIELD(jint, Int);
SET_TYPE_FIELD(jlong, Long);
SET_TYPE_FIELD(jfloat, Float);
SET_TYPE_FIELD(jdouble, Double);

/*
 * Make a virtual method call.
 *
 * Three versions (..., va_list, jvalue[]) for each return type.  If we're
 * returning an Object, we have to add it to the local references table.
 */
#define CALL_VIRTUAL(_ctype, _jname, _retfail, _retok, _isref)              \
    static _ctype Call##_jname##Method(JNIEnv* env, jobject obj,            \
        jmethodID methodID, ...)                                            \
    {                                                                       \
        JNI_ENTER();                                                        \
        Object* dobj = (Object*) obj;                                       \
        const Method* meth;                                                 \
        va_list args;                                                       \
        JValue result;                                                      \
        meth = dvmGetVirtualizedMethod(dobj->clazz, (Method*)methodID);     \
        if (meth == NULL) {                                                 \
            JNI_EXIT();                                                     \
            return _retfail;                                                \
        }                                                                   \
        va_start(args, methodID);                                           \
        dvmCallMethodV(_self, meth, dobj, &result, args);                   \
        va_end(args);                                                       \
        if (_isref)                                                         \
            result.l = addLocalReference(result.l);                         \
        JNI_EXIT();                                                         \
        return _retok;                                                      \
    }                                                                       \
    static _ctype Call##_jname##MethodV(JNIEnv* env, jobject obj,           \
        jmethodID methodID, va_list args)                                   \
    {                                                                       \
        JNI_ENTER();                                                        \
        Object* dobj = (Object*) obj;                                       \
        const Method* meth;                                                 \
        JValue result;                                                      \
        meth = dvmGetVirtualizedMethod(dobj->clazz, (Method*)methodID);     \
        if (meth == NULL) {                                                 \
            JNI_EXIT();                                                     \
            return _retfail;                                                \
        }                                                                   \
        dvmCallMethodV(_self, meth, dobj, &result, args);                   \
        if (_isref)                                                         \
            result.l = addLocalReference(result.l);                         \
        JNI_EXIT();                                                         \
        return _retok;                                                      \
    }                                                                       \
    static _ctype Call##_jname##MethodA(JNIEnv* env, jobject obj,           \
        jmethodID methodID, jvalue* args)                                   \
    {                                                                       \
        JNI_ENTER();                                                        \
        Object* dobj = (Object*) obj;                                       \
        const Method* meth;                                                 \
        JValue result;                                                      \
        meth = dvmGetVirtualizedMethod(dobj->clazz, (Method*)methodID);     \
        if (meth == NULL) {                                                 \
            JNI_EXIT();                                                     \
            return _retfail;                                                \
        }                                                                   \
        dvmCallMethodA(_self, meth, dobj, &result, args);                   \
        if (_isref)                                                         \
            result.l = addLocalReference(result.l);                         \
        JNI_EXIT();                                                         \
        return _retok;                                                      \
    }
CALL_VIRTUAL(jobject, Object, NULL, result.l, true);
CALL_VIRTUAL(jboolean, Boolean, 0, result.z, false);
CALL_VIRTUAL(jbyte, Byte, 0, result.b, false);
CALL_VIRTUAL(jchar, Char, 0, result.c, false);
CALL_VIRTUAL(jshort, Short, 0, result.s, false);
CALL_VIRTUAL(jint, Int, 0, result.i, false);
CALL_VIRTUAL(jlong, Long, 0, result.j, false);
CALL_VIRTUAL(jfloat, Float, 0.0f, result.f, false);
CALL_VIRTUAL(jdouble, Double, 0.0, result.d, false);
CALL_VIRTUAL(void, Void, , , false);

/*
 * Make a "non-virtual" method call.  We're still calling a virtual method,
 * but this time we're not doing an indirection through the object's vtable.
 * The "clazz" parameter defines which implementation of a method we want.
 *
 * Three versions (..., va_list, jvalue[]) for each return type.
 */
#define CALL_NONVIRTUAL(_ctype, _jname, _retfail, _retok, _isref)           \
    static _ctype CallNonvirtual##_jname##Method(JNIEnv* env, jobject obj,  \
        jclass clazz, jmethodID methodID, ...)                              \
    {                                                                       \
        JNI_ENTER();                                                        \
        Object* dobj = (Object*) obj;                                       \
        const Method* meth;                                                 \
        va_list args;                                                       \
        JValue result;                                                      \
        meth = dvmGetVirtualizedMethod((ClassObject*)clazz,                 \
                (Method*)methodID);                                         \
        if (meth == NULL) {                                                 \
            JNI_EXIT();                                                     \
            return _retfail;                                                \
        }                                                                   \
        va_start(args, methodID);                                           \
        dvmCallMethodV(_self, meth, dobj, &result, args);                   \
        if (_isref)                                                         \
            result.l = addLocalReference(result.l);                         \
        va_end(args);                                                       \
        JNI_EXIT();                                                         \
        return _retok;                                                      \
    }                                                                       \
    static _ctype CallNonvirtual##_jname##MethodV(JNIEnv* env, jobject obj, \
        jclass clazz, jmethodID methodID, va_list args)                     \
    {                                                                       \
        JNI_ENTER();                                                        \
        Object* dobj = (Object*) obj;                                       \
        const Method* meth;                                                 \
        JValue result;                                                      \
        meth = dvmGetVirtualizedMethod((ClassObject*)clazz,                 \
                (Method*)methodID);                                         \
        if (meth == NULL) {                                                 \
            JNI_EXIT();                                                     \
            return _retfail;                                                \
        }                                                                   \
        dvmCallMethodV(_self, meth, dobj, &result, args);                   \
        if (_isref)                                                         \
            result.l = addLocalReference(result.l);                         \
        JNI_EXIT();                                                         \
        return _retok;                                                      \
    }                                                                       \
    static _ctype CallNonvirtual##_jname##MethodA(JNIEnv* env, jobject obj, \
        jclass clazz, jmethodID methodID, jvalue* args)                     \
    {                                                                       \
        JNI_ENTER();                                                        \
        Object* dobj = (Object*) obj;                                       \
        const Method* meth;                                                 \
        JValue result;                                                      \
        meth = dvmGetVirtualizedMethod((ClassObject*)clazz,                 \
                (Method*)methodID);                                         \
        if (meth == NULL) {                                                 \
            JNI_EXIT();                                                     \
            return _retfail;                                                \
        }                                                                   \
        dvmCallMethodA(_self, meth, dobj, &result, args);                   \
        if (_isref)                                                         \
            result.l = addLocalReference(result.l);                         \
        JNI_EXIT();                                                         \
        return _retok;                                                      \
    }
CALL_NONVIRTUAL(jobject, Object, NULL, result.l, true);
CALL_NONVIRTUAL(jboolean, Boolean, 0, result.z, false);
CALL_NONVIRTUAL(jbyte, Byte, 0, result.b, false);
CALL_NONVIRTUAL(jchar, Char, 0, result.c, false);
CALL_NONVIRTUAL(jshort, Short, 0, result.s, false);
CALL_NONVIRTUAL(jint, Int, 0, result.i, false);
CALL_NONVIRTUAL(jlong, Long, 0, result.j, false);
CALL_NONVIRTUAL(jfloat, Float, 0.0f, result.f, false);
CALL_NONVIRTUAL(jdouble, Double, 0.0, result.d, false);
CALL_NONVIRTUAL(void, Void, , , false);


/*
 * Call a static method.
 */
#define CALL_STATIC(_ctype, _jname, _retfail, _retok, _isref)               \
    static _ctype CallStatic##_jname##Method(JNIEnv* env, jclass clazz,     \
        jmethodID methodID, ...)                                            \
    {                                                                       \
        JNI_ENTER();                                                        \
        JValue result;                                                      \
        va_list args;                                                       \
        assert((ClassObject*) clazz == ((Method*)methodID)->clazz);         \
        va_start(args, methodID);                                           \
        dvmCallMethodV(_self, (Method*) methodID, NULL, &result, args);     \
        va_end(args);                                                       \
        if (_isref)                                                         \
            result.l = addLocalReference(result.l);                         \
        JNI_EXIT();                                                         \
        return _retok;                                                      \
    }                                                                       \
    static _ctype CallStatic##_jname##MethodV(JNIEnv* env, jclass clazz,    \
        jmethodID methodID, va_list args)                                   \
    {                                                                       \
        JNI_ENTER();                                                        \
        JValue result;                                                      \
        assert((ClassObject*) clazz == ((Method*)methodID)->clazz);         \
        dvmCallMethodV(_self, (Method*) methodID, NULL, &result, args);     \
        if (_isref)                                                         \
            result.l = addLocalReference(result.l);                         \
        JNI_EXIT();                                                         \
        return _retok;                                                      \
    }                                                                       \
    static _ctype CallStatic##_jname##MethodA(JNIEnv* env, jclass clazz,    \
        jmethodID methodID, jvalue* args)                                   \
    {                                                                       \
        JNI_ENTER();                                                        \
        JValue result;                                                      \
        assert((ClassObject*) clazz == ((Method*)methodID)->clazz);         \
        dvmCallMethodA(_self, (Method*) methodID, NULL, &result, args);     \
        if (_isref)                                                         \
            result.l = addLocalReference(result.l);                         \
        JNI_EXIT();                                                         \
        return _retok;                                                      \
    }
CALL_STATIC(jobject, Object, NULL, result.l, true);
CALL_STATIC(jboolean, Boolean, 0, result.z, false);
CALL_STATIC(jbyte, Byte, 0, result.b, false);
CALL_STATIC(jchar, Char, 0, result.c, false);
CALL_STATIC(jshort, Short, 0, result.s, false);
CALL_STATIC(jint, Int, 0, result.i, false);
CALL_STATIC(jlong, Long, 0, result.j, false);
CALL_STATIC(jfloat, Float, 0.0f, result.f, false);
CALL_STATIC(jdouble, Double, 0.0, result.d, false);
CALL_STATIC(void, Void, , , false);

/*
 * Create a new String from Unicode data.
 *
 * If "len" is zero, we will return an empty string even if "unicodeChars"
 * is NULL.  (The JNI spec is vague here.)
 */
static jstring NewString(JNIEnv* env, const jchar* unicodeChars, jsize len)
{
    JNI_ENTER();

    StringObject* jstr;
    jstr = dvmCreateStringFromUnicode(unicodeChars, len);
    if (jstr != NULL) {
        dvmReleaseTrackedAlloc((Object*) jstr, NULL);
        jstr = addLocalReference((jstring) jstr);
    }

    JNI_EXIT();
    return jstr;
}

/*
 * Return the length of a String in Unicode character units.
 */
static jsize GetStringLength(JNIEnv* env, jstring string)
{
    JNI_ENTER();

    jsize len = dvmStringLen((StringObject*) string);

    JNI_EXIT();
    return len;
}

/*
 * Get a pointer to the string's character data.
 *
 * The result is guaranteed to be valid until ReleaseStringChars is
 * called, which means we can't just hold a reference to it in the local
 * refs table.  We have to add it to the global refs.
 *
 * Technically, we don't need to hold a reference to the String, but rather
 * to the Char[] object within the String.
 *
 * We could also just allocate some storage and copy the data into it,
 * but it's a choice between our synchronized global reference table and
 * libc's synchronized heap allocator.
 */
static const jchar* GetStringChars(JNIEnv* env, jstring string,
    jboolean* isCopy)
{
    JNI_ENTER();

    const u2* data = dvmStringChars((StringObject*) string);
    addGlobalReference(string);

    if (isCopy != NULL)
        *isCopy = JNI_FALSE;

    JNI_EXIT();
    return (jchar*)data;
}

/*
 * Release our grip on some characters from a string.
 */
static void ReleaseStringChars(JNIEnv* env, jstring string, const jchar* chars)
{
    JNI_ENTER();
    deleteGlobalReference(string);
    JNI_EXIT();
}

/*
 * Create a new java.lang.String object from chars in modified UTF-8 form.
 *
 * The spec doesn't say how to handle a NULL string.  Popular desktop VMs
 * accept it and return a NULL pointer in response.
 */
static jstring NewStringUTF(JNIEnv* env, const char* bytes)
{
    JNI_ENTER();

    StringObject* newStr;
    
    if (bytes == NULL) {
        newStr = NULL;
    } else {
        newStr = dvmCreateStringFromCstr(bytes, ALLOC_DEFAULT);
        if (newStr != NULL) {
            dvmReleaseTrackedAlloc((Object*)newStr, NULL);
            newStr = addLocalReference((jstring) newStr);
        }
    }

    JNI_EXIT();
    return (jstring)newStr;
}

/*
 * Return the length in bytes of the modified UTF-8 form of the string.
 */
static jsize GetStringUTFLength(JNIEnv* env, jstring string)
{
    JNI_ENTER();

    jsize len = dvmStringUtf8ByteLen((StringObject*) string);

    JNI_EXIT();
    return len;
}

/*
 * Convert "string" to modified UTF-8 and return a pointer.  The returned
 * value must be released with ReleaseStringUTFChars.
 *
 * According to the JNI reference, "Returns a pointer to a UTF-8 string,
 * or NULL if the operation fails. Returns NULL if and only if an invocation
 * of this function has thrown an exception."
 *
 * The behavior here currently follows that of other open-source VMs, which
 * quietly return NULL if "string" is NULL.  We should consider throwing an
 * NPE.  (The CheckJNI code blows up if you try to pass in a NULL string,
 * which should catch this sort of thing during development.)  Certain other
 * VMs will crash with a segmentation fault.
 */
static const char* GetStringUTFChars(JNIEnv* env, jstring string,
    jboolean* isCopy)
{
    JNI_ENTER();
    char* newStr;

    if (string == NULL) {
        /* this shouldn't happen; throw NPE? */
        newStr = NULL;
    } else {
        if (isCopy != NULL)
            *isCopy = JNI_TRUE;

        newStr = dvmCreateCstrFromString((StringObject*) string);
        if (newStr == NULL) {
            /* assume memory failure */
            dvmThrowException("Ljava/lang/OutOfMemoryError;",
                "native heap string alloc failed");
        }
    }

    JNI_EXIT();
    return newStr;
}

/*
 * Release a string created by GetStringUTFChars().
 */
static void ReleaseStringUTFChars(JNIEnv* env, jstring string, const char* utf)
{
    JNI_ENTER();
    free((char*)utf);
    JNI_EXIT();
}

/*
 * Return the capacity of the array.
 */
static jsize GetArrayLength(JNIEnv* env, jarray array)
{
    JNI_ENTER();

    jsize length = ((ArrayObject*) array)->length;

    JNI_EXIT();
    return length;
}

/*
 * Construct a new array that holds objects from class "elementClass".
 */
static jobjectArray NewObjectArray(JNIEnv* env, jsize length,
    jclass elementClass, jobject initialElement)
{
    JNI_ENTER();

    ClassObject* elemClassObj = (ClassObject*) elementClass;
    ArrayObject* newObj = NULL;

    if (elemClassObj == NULL) {
        dvmThrowException("Ljava/lang/NullPointerException;",
            "JNI NewObjectArray");
        goto bail;
    }

    newObj = dvmAllocObjectArray(elemClassObj, length, ALLOC_DEFAULT);
    if (newObj == NULL) {
        assert(dvmCheckException(_self));
        goto bail;
    }
    dvmReleaseTrackedAlloc((Object*) newObj, NULL);

    /*
     * Initialize the array.  Trashes "length".
     */
    if (initialElement != NULL) {
        Object** arrayData = (Object**) newObj->contents;

        while (length--)
            *arrayData++ = (Object*) initialElement;
    }

    newObj = addLocalReference((jobjectArray) newObj);

bail:
    JNI_EXIT();
    return (jobjectArray) newObj;
}

/*
 * Get one element of an Object array.
 *
 * Add the object to the local references table in case the array goes away.
 */
static jobject GetObjectArrayElement(JNIEnv* env, jobjectArray array,
    jsize index)
{
    JNI_ENTER();

    ArrayObject* arrayObj = (ArrayObject*) array;
    Object* value = NULL;

    assert(array != NULL);

    /* check the array bounds */
    if (index < 0 || index >= (int) arrayObj->length) {
        dvmThrowException("Ljava/lang/ArrayIndexOutOfBoundsException;",
            arrayObj->obj.clazz->descriptor);
        goto bail;
    }

    value = ((Object**) arrayObj->contents)[index];
    value = addLocalReference(value);

bail:
    JNI_EXIT();
    return (jobject) value;
}

/*
 * Set one element of an Object array.
 */
static void SetObjectArrayElement(JNIEnv* env, jobjectArray array,
    jsize index, jobject value)
{
    JNI_ENTER();

    ArrayObject* arrayObj = (ArrayObject*) array;

    assert(array != NULL);

    /* check the array bounds */
    if (index < 0 || index >= (int) arrayObj->length) {
        dvmThrowException("Ljava/lang/ArrayIndexOutOfBoundsException;",
            arrayObj->obj.clazz->descriptor);
        goto bail;
    }

    //LOGV("JNI: set element %d in array %p to %p\n", index, array, value);

    ((Object**) arrayObj->contents)[index] = (Object*) value;

bail:
    JNI_EXIT();
}

/*
 * Create a new array of primitive elements.
 */
#define NEW_PRIMITIVE_ARRAY(_artype, _jname, _typechar)                     \
    static _artype New##_jname##Array(JNIEnv* env, jsize length)            \
    {                                                                       \
        JNI_ENTER();                                                        \
        ArrayObject* arrayObj;                                              \
        arrayObj = dvmAllocPrimitiveArray(_typechar, length,                \
            ALLOC_DEFAULT);                                                 \
        if (arrayObj != NULL) {                                             \
            dvmReleaseTrackedAlloc((Object*) arrayObj, NULL);               \
            arrayObj = addLocalReference(arrayObj);                         \
        }                                                                   \
        JNI_EXIT();                                                         \
        return (_artype)arrayObj;                                           \
    }
NEW_PRIMITIVE_ARRAY(jbooleanArray, Boolean, 'Z');
NEW_PRIMITIVE_ARRAY(jbyteArray, Byte, 'B');
NEW_PRIMITIVE_ARRAY(jcharArray, Char, 'C');
NEW_PRIMITIVE_ARRAY(jshortArray, Short, 'S');
NEW_PRIMITIVE_ARRAY(jintArray, Int, 'I');
NEW_PRIMITIVE_ARRAY(jlongArray, Long, 'J');
NEW_PRIMITIVE_ARRAY(jfloatArray, Float, 'F');
NEW_PRIMITIVE_ARRAY(jdoubleArray, Double, 'D');

/*
 * Get a pointer to a C array of primitive elements from an array object
 * of the matching type.
 *
 * We guarantee availability until Release is called, so we have to add
 * the array object to the global refs table.
 *
 * In a compacting GC, we either need to return a copy of the elements
 * or "pin" the memory.  Otherwise we run the risk of native code using
 * the buffer as the destination of a blocking read() call that wakes up
 * during a GC.
 */
#define GET_PRIMITIVE_ARRAY_ELEMENTS(_ctype, _jname)                        \
    static _ctype* Get##_jname##ArrayElements(JNIEnv* env,                  \
        _ctype##Array array, jboolean* isCopy)                              \
    {                                                                       \
        JNI_ENTER();                                                        \
        _ctype* data;                                                       \
        ArrayObject* arrayObj = (ArrayObject*)array;                        \
        addGlobalReference(arrayObj);                                       \
        data = (_ctype*) arrayObj->contents;                                \
        if (isCopy != NULL)                                                 \
            *isCopy = JNI_FALSE;                                            \
        JNI_EXIT();                                                         \
        return data;                                                        \
    }

/*
 * Release the storage locked down by the "get" function.
 *
 * The API says, ""'mode' has no effect if 'elems' is not a copy of the
 * elements in 'array'."  They apparently did not anticipate the need to
 * create a global reference to avoid GC race conditions.  We actually
 * want to delete the global reference in all circumstances that would
 * result in a copied array being freed.  This means anything but a
 * JNI_COMMIT release.
 */
#define RELEASE_PRIMITIVE_ARRAY_ELEMENTS(_ctype, _jname)                    \
    static void Release##_jname##ArrayElements(JNIEnv* env,                 \
        _ctype##Array array, _ctype* elems, jint mode)                      \
    {                                                                       \
        UNUSED_PARAMETER(elems);                                            \
        JNI_ENTER();                                                        \
        if (mode != JNI_COMMIT)                                             \
            deleteGlobalReference(array);                                   \
        JNI_EXIT();                                                         \
    }

/*
 * Copy a section of a primitive array to a buffer.
 */
#define GET_PRIMITIVE_ARRAY_REGION(_ctype, _jname)                          \
    static void Get##_jname##ArrayRegion(JNIEnv* env,                       \
        _ctype##Array array, jsize start, jsize len, _ctype* buf)           \
    {                                                                       \
        JNI_ENTER();                                                        \
        ArrayObject* arrayObj = (ArrayObject*)array;                        \
        _ctype* data = (_ctype*) arrayObj->contents;                        \
        if (start < 0 || len < 0 || start + len > (int) arrayObj->length) { \
            dvmThrowException("Ljava/lang/ArrayIndexOutOfBoundsException;", \
                arrayObj->obj.clazz->descriptor);                           \
        } else {                                                            \
            memcpy(buf, data + start, len * sizeof(_ctype));                \
        }                                                                   \
        JNI_EXIT();                                                         \
    }

/*
 * Copy a section of a primitive array to a buffer.
 */
#define SET_PRIMITIVE_ARRAY_REGION(_ctype, _jname)                          \
    static void Set##_jname##ArrayRegion(JNIEnv* env,                       \
        _ctype##Array array, jsize start, jsize len, const _ctype* buf)     \
    {                                                                       \
        JNI_ENTER();                                                        \
        ArrayObject* arrayObj = (ArrayObject*)array;                        \
        _ctype* data = (_ctype*) arrayObj->contents;                        \
        if (start < 0 || len < 0 || start + len > (int) arrayObj->length) { \
            dvmThrowException("Ljava/lang/ArrayIndexOutOfBoundsException;", \
                arrayObj->obj.clazz->descriptor);                           \
        } else {                                                            \
            memcpy(data + start, buf, len * sizeof(_ctype));                \
        }                                                                   \
        JNI_EXIT();                                                         \
    }

/*
 * 4-in-1:
 *  Get<Type>ArrayElements
 *  Release<Type>ArrayElements
 *  Get<Type>ArrayRegion
 *  Set<Type>ArrayRegion
 */
#define PRIMITIVE_ARRAY_FUNCTIONS(_ctype, _jname)                           \
    GET_PRIMITIVE_ARRAY_ELEMENTS(_ctype, _jname);                           \
    RELEASE_PRIMITIVE_ARRAY_ELEMENTS(_ctype, _jname);                       \
    GET_PRIMITIVE_ARRAY_REGION(_ctype, _jname);                             \
    SET_PRIMITIVE_ARRAY_REGION(_ctype, _jname);

PRIMITIVE_ARRAY_FUNCTIONS(jboolean, Boolean);
PRIMITIVE_ARRAY_FUNCTIONS(jbyte, Byte);
PRIMITIVE_ARRAY_FUNCTIONS(jchar, Char);
PRIMITIVE_ARRAY_FUNCTIONS(jshort, Short);
PRIMITIVE_ARRAY_FUNCTIONS(jint, Int);
PRIMITIVE_ARRAY_FUNCTIONS(jlong, Long);
PRIMITIVE_ARRAY_FUNCTIONS(jfloat, Float);
PRIMITIVE_ARRAY_FUNCTIONS(jdouble, Double);

/*
 * Register one or more native functions in one class.
 */
static jint RegisterNatives(JNIEnv* env, jclass clazz,
    const JNINativeMethod* methods, jint nMethods)
{
    JNI_ENTER();

    jint retval;
    int i;

    if (gDvm.verboseJni) {
        LOGI("[Registering JNI native methods for class %s]\n",
            ((ClassObject*) clazz)->descriptor);
    }

    for (i = 0; i < nMethods; i++) {
        if (!dvmRegisterJNIMethod((ClassObject*) clazz,
                methods[i].name, methods[i].signature, methods[i].fnPtr))
        {
            retval = JNI_ERR;
            goto bail;
        }
    }
    retval = JNI_OK;

bail:
    JNI_EXIT();
    return retval;
}

/*
 * Un-register a native function.
 */
static jint UnregisterNatives(JNIEnv* env, jclass clazz)
{
    JNI_ENTER();
    /*
     * The JNI docs refer to this as a way to reload/relink native libraries,
     * and say it "should not be used in normal native code".
     *
     * We can implement it if we decide we need it.
     */
    JNI_EXIT();
    return JNI_ERR;
}

/*
 * Lock the monitor.
 *
 * We have to track all monitor enters and exits, so that we can undo any
 * outstanding synchronization before the thread exits.
 */
static jint MonitorEnter(JNIEnv* env, jobject obj)
{
    JNI_ENTER();
    dvmLockObject(_self, (Object*) obj);
    trackMonitorEnter(_self, (Object*) obj);
    JNI_EXIT();
    return JNI_OK;
}

/*
 * Unlock the monitor.
 *
 * Throws an IllegalMonitorStateException if the current thread
 * doesn't own the monitor. (dvmUnlockObject() takes care of the throw.)
 *
 * According to the 1.6 spec, it's legal to call here with an exception
 * pending.  If this fails, we'll stomp the original exception.
 */
static jint MonitorExit(JNIEnv* env, jobject obj)
{
    JNI_ENTER();
    bool success = dvmUnlockObject(_self, (Object*) obj);
    if (success)
        trackMonitorExit(_self, (Object*) obj);
    JNI_EXIT();
    return success ? JNI_OK : JNI_ERR;
}

/*
 * Return the JavaVM interface associated with the current thread.
 */
static jint GetJavaVM(JNIEnv* env, JavaVM** vm)
{
    JNI_ENTER();
    //*vm = gDvm.vmList;
    *vm = (JavaVM*) ((JNIEnvExt*)env)->vm;
    JNI_EXIT();
    if (*vm == NULL)
        return JNI_ERR;
    else
        return JNI_OK;
}

/*
 * Copies "len" Unicode characters, from offset "start".
 */
static void GetStringRegion(JNIEnv* env, jstring str, jsize start, jsize len,
    jchar* buf)
{
    JNI_ENTER();
    StringObject* strObj = (StringObject*) str;
    if (start + len > dvmStringLen(strObj))
        dvmThrowException("Ljava/lang/StringIndexOutOfBoundsException;", NULL);
    else
        memcpy(buf, dvmStringChars(strObj) + start, len * sizeof(u2));
    JNI_EXIT();
}

/*
 * Translates "len" Unicode characters, from offset "start", into
 * modified UTF-8 encoding.
 */
static void GetStringUTFRegion(JNIEnv* env, jstring str, jsize start,
    jsize len, char* buf)
{
    JNI_ENTER();
    StringObject* strObj = (StringObject*) str;
    if (start + len > dvmStringLen(strObj))
        dvmThrowException("Ljava/lang/StringIndexOutOfBoundsException;", NULL);
    else
        dvmCreateCstrFromStringRegion(strObj, start, len, buf);
    JNI_EXIT();
}

/*
 * Get a raw pointer to array data.
 *
 * The caller is expected to call "release" before doing any JNI calls
 * or blocking I/O operations.
 *
 * In a compacting GC, we need to pin the memory or block GC.
 */
static void* GetPrimitiveArrayCritical(JNIEnv* env, jarray array,
    jboolean* isCopy)
{
    JNI_ENTER();
    void* data;
    ArrayObject* arrayObj = (ArrayObject*)array;
    addGlobalReference(arrayObj);
    data = arrayObj->contents;
    if (isCopy != NULL)
        *isCopy = JNI_FALSE;
    JNI_EXIT();
    return data;
}

/*
 * Release an array obtained with GetPrimitiveArrayCritical.
 */
static void ReleasePrimitiveArrayCritical(JNIEnv* env, jarray array,
    void* carray, jint mode)
{
    JNI_ENTER();
    if (mode != JNI_COMMIT)
        deleteGlobalReference(array);
    JNI_EXIT();
}

/*
 * Like GetStringChars, but with restricted use.
 */
static const jchar* GetStringCritical(JNIEnv* env, jstring string,
    jboolean* isCopy)
{
    JNI_ENTER();
    const u2* data = dvmStringChars((StringObject*) string);
    addGlobalReference(string);

    if (isCopy != NULL)
        *isCopy = JNI_FALSE;

    JNI_EXIT();
    return (jchar*)data;
}

/*
 * Like ReleaseStringChars, but with restricted use.
 */
static void ReleaseStringCritical(JNIEnv* env, jstring string,
    const jchar* carray)
{
    JNI_ENTER();
    deleteGlobalReference(string);
    JNI_EXIT();
}

/*
 * Create a new weak global reference.
 */
static jweak NewWeakGlobalRef(JNIEnv* env, jobject obj)
{
    JNI_ENTER();
    // TODO - implement
    jobject gref = NULL;
    LOGE("JNI ERROR: NewWeakGlobalRef not implemented\n");
    dvmAbort();
    JNI_EXIT();
    return gref;
}

/*
 * Delete the specified weak global reference.
 */
static void DeleteWeakGlobalRef(JNIEnv* env, jweak obj)
{
    JNI_ENTER();
    // TODO - implement
    LOGE("JNI ERROR: DeleteWeakGlobalRef not implemented\n");
    dvmAbort();
    JNI_EXIT();
}

/*
 * Quick check for pending exceptions.
 *
 * TODO: we should be able to skip the enter/exit macros here.
 */
static jboolean ExceptionCheck(JNIEnv* env)
{
    JNI_ENTER();
    bool result = dvmCheckException(_self);
    JNI_EXIT();
    return result;
}

/*
 * Returns the type of the object referred to by "obj".  It can be local,
 * global, or weak global.
 *
 * In the current implementation, references can be global and local at
 * the same time, so while the return value is accurate it may not tell
 * the whole story.
 */
static jobjectRefType GetObjectRefType(JNIEnv* env, jobject obj)
{
    JNI_ENTER();
    jobjectRefType type;

    if (obj == NULL)
        type = JNIInvalidRefType;
    else
        type = dvmGetJNIRefType(obj);
    JNI_EXIT();
    return type;
}

/*
 * Allocate and return a new java.nio.ByteBuffer for this block of memory.
 *
 * ** IMPORTANT **  This function is not considered to be internal to the
 * VM.  It may make JNI calls but must not examine or update internal VM
 * state.  It is not protected by JNI_ENTER/JNI_EXIT.
 *
 * "address" may not be NULL.  We only test for that when JNI checks are
 * enabled.
 * 
 * copied from harmony: DirectBufferUtil.c
 */
static jobject NewDirectByteBuffer(JNIEnv * env, void* address, jlong capacity)
{
    jmethodID newBufferMethod;
    jclass directBufferClass = NULL;
    jclass platformaddressClass = NULL;
    jobject platformaddress = NULL;
    jmethodID onMethod;
    jobject result = NULL;

    directBufferClass = (*env)->FindClass(env, 
            "java/nio/ReadWriteDirectByteBuffer");

    if(!directBufferClass)
    {
        goto bail;
    }

    newBufferMethod = (*env)->GetMethodID(env, directBufferClass, "<init>",
            "(Lorg/apache/harmony/luni/platform/PlatformAddress;II)V");
    if(!newBufferMethod)
    {
        goto bail;
    }

    platformaddressClass = (*env)->FindClass(env, 
            "org/apache/harmony/luni/platform/PlatformAddressFactory");
    if(!platformaddressClass)
    {
        goto bail;
    }

    onMethod = (*env)->GetStaticMethodID(env, platformaddressClass, "on",
            "(I)Lorg/apache/harmony/luni/platform/PlatformAddress;");
    if(!onMethod)
    {
        goto bail;
    }

    platformaddress = (*env)->CallStaticObjectMethod(env, platformaddressClass,
            onMethod, (jint)address);

    result = (*env)->NewObject(env, directBufferClass, newBufferMethod, 
            platformaddress, (jint)capacity, (jint)0);

bail:
    if (directBufferClass != NULL)
        (*env)->DeleteLocalRef(env, directBufferClass);
    if (platformaddressClass != NULL)
        (*env)->DeleteLocalRef(env, platformaddressClass);
    if (platformaddress != NULL)
        (*env)->DeleteLocalRef(env, platformaddress);
    return result;
}

/*
 * Get the starting address of the buffer for the specified java.nio.Buffer.
 *
 * ** IMPORTANT **  This function is not considered to be internal to the
 * VM.  It may make JNI calls but must not examine or update internal VM
 * state.  It is not protected by JNI_ENTER/JNI_EXIT.
 *
 * copied from harmony: DirectBufferUtil.c
 */
static void* GetDirectBufferAddress(JNIEnv * env, jobject buf)
{
    jmethodID tempMethod;
    jclass tempClass = NULL;
    jobject platformAddr = NULL;
    jclass platformAddrClass = NULL;
    jmethodID toLongMethod;
    void* result = NULL;

    tempClass = (*env)->FindClass(env, 
            "org/apache/harmony/nio/internal/DirectBuffer");
    if(!tempClass)
    {
        goto bail;
    }

    if(JNI_FALSE == (*env)->IsInstanceOf(env, buf, tempClass))
    {
        goto bail;
    }

<<<<<<< HEAD
    tempMethod = (*env)->GetMethodID(env, tempClass, "getBaseAddress",
             "()Lorg/apache/harmony/luni/platform/PlatformAddress;");
=======
    tempMethod = (*env)->GetMethodID(env, tempClass, "getEffectiveAddress",
             "()Lorg/apache/harmony/luni/platform/PlatformAddress;");        
>>>>>>> 3a73bd95
    if(!tempMethod){
        goto bail;
    }
    platformAddr = (*env)->CallObjectMethod(env, buf, tempMethod);
    platformAddrClass = (*env)->FindClass (env, 
            "org/apache/harmony/luni/platform/PlatformAddress");
    if(!platformAddrClass)
    {
        goto bail;

    }
    toLongMethod = (*env)->GetMethodID(env, platformAddrClass, "toLong", "()J");
    if (!toLongMethod)
    {
        goto bail;
    }

    result = (void*)(u4)(*env)->CallLongMethod(env, platformAddr, toLongMethod);

bail:
    if (tempClass != NULL)
        (*env)->DeleteLocalRef(env, tempClass);
    if (platformAddr != NULL)
        (*env)->DeleteLocalRef(env, platformAddr);
    if (platformAddrClass != NULL)
        (*env)->DeleteLocalRef(env, platformAddrClass);
    return result;
}

/*
 * Get the capacity of the buffer for the specified java.nio.Buffer.
 *
 * ** IMPORTANT **  This function is not considered to be internal to the
 * VM.  It may make JNI calls but must not examine or update internal VM
 * state.  It is not protected by JNI_ENTER/JNI_EXIT.
 *
 * copied from harmony: DirectBufferUtil.c
 */
static jlong GetDirectBufferCapacity(JNIEnv * env, jobject buf)
{
    jfieldID fieldCapacity;
    jclass directBufferClass = NULL;
    jclass bufferClass = NULL;
    jlong result = -1;

    directBufferClass = (*env)->FindClass(env,
            "org/apache/harmony/nio/internal/DirectBuffer");
    if (!directBufferClass)
    {
        goto bail;
    }

    if (JNI_FALSE == (*env)->IsInstanceOf(env, buf, directBufferClass))
    {
        goto bail;
    }

    bufferClass = (*env)->FindClass(env, "java/nio/Buffer");
    if (!bufferClass)
    {
        goto bail;
    }

    fieldCapacity = (*env)->GetFieldID(env, bufferClass, "capacity", "I");
    if (!fieldCapacity)
    {
        goto bail;
    }

    result = (*env)->GetIntField(env, buf, fieldCapacity);

bail:
    if (directBufferClass != NULL)
        (*env)->DeleteLocalRef(env, directBufferClass);
    if (bufferClass != NULL)
        (*env)->DeleteLocalRef(env, bufferClass);
    return result;
}


/*
 * ===========================================================================
 *      JNI invocation functions
 * ===========================================================================
 */

/*
 * Handle AttachCurrentThread{AsDaemon}.
 *
 * We need to make sure the VM is actually running.  For example, if we start
 * up, issue an Attach, and the VM exits almost immediately, by the time the
 * attaching happens the VM could already be shutting down.
 *
 * It's hard to avoid a race condition here because we don't want to hold
 * a lock across the entire operation.  What we can do is temporarily
 * increment the thread count to prevent a VM exit.
 *
 * This could potentially still have problems if a daemon thread calls here
 * while the VM is shutting down.  dvmThreadSelf() will work, since it just
 * uses pthread TLS, but dereferencing "vm" could fail.  Such is life when
 * you shut down a VM while threads are still running inside it.
 *
 * Remember that some code may call this as a way to find the per-thread
 * JNIEnv pointer.  Don't do excess work for that case.
 */
static jint attachThread(JavaVM* vm, JNIEnv** p_env, void* thr_args,
    bool isDaemon)
{
    JavaVMAttachArgs* args = (JavaVMAttachArgs*) thr_args;
    Thread* self;
    bool result = false;

    /*
     * Return immediately if we're already one with the VM.
     */
    self = dvmThreadSelf();
    if (self != NULL) {
        *p_env = self->jniEnv;
        return JNI_OK;
    }

    /*
     * No threads allowed in zygote mode.
     */
    if (gDvm.zygote) {
        return JNI_ERR;
    }

    /* increment the count to keep the VM from bailing while we run */
    dvmLockThreadList(NULL);
    if (gDvm.nonDaemonThreadCount == 0) {
        // dead or dying
        LOGV("Refusing to attach thread '%s' -- VM is shutting down\n",
            (thr_args == NULL) ? "(unknown)" : args->name);
        dvmUnlockThreadList();
        return JNI_ERR;
    }
    gDvm.nonDaemonThreadCount++;
    dvmUnlockThreadList();

    /* tweak the JavaVMAttachArgs as needed */
    JavaVMAttachArgs argsCopy;
    if (args == NULL) {
        /* allow the v1.1 calling convention */
        argsCopy.version = JNI_VERSION_1_2;
        argsCopy.name = NULL;
        argsCopy.group = dvmGetMainThreadGroup();
    } else {
        assert(args->version >= JNI_VERSION_1_2);

        argsCopy.version = args->version;
        argsCopy.name = args->name;
        if (args->group != NULL)
            argsCopy.group = args->group;
        else
            argsCopy.group = dvmGetMainThreadGroup();
    }

    result = dvmAttachCurrentThread(&argsCopy, isDaemon);

    /* restore the count */
    dvmLockThreadList(NULL);
    gDvm.nonDaemonThreadCount--;
    dvmUnlockThreadList();

    /*
     * Change the status to indicate that we're out in native code.  This
     * call is not guarded with state-change macros, so we have to do it
     * by hand.
     */
    if (result) {
        self = dvmThreadSelf();
        assert(self != NULL);
        dvmChangeStatus(self, THREAD_NATIVE);
        *p_env = self->jniEnv;
        return JNI_OK;
    } else {
        return JNI_ERR;
    }
}

/*
 * Attach the current thread to the VM.  If the thread is already attached,
 * this is a no-op.
 */
static jint AttachCurrentThread(JavaVM* vm, JNIEnv** p_env, void* thr_args)
{
    return attachThread(vm, p_env, thr_args, false);
}

/*
 * Like AttachCurrentThread, but set the "daemon" flag.
 */
static jint AttachCurrentThreadAsDaemon(JavaVM* vm, JNIEnv** p_env,
    void* thr_args)
{
    return attachThread(vm, p_env, thr_args, true);
}

/*
 * Dissociate the current thread from the VM.
 */
static jint DetachCurrentThread(JavaVM* vm)
{
    Thread* self = dvmThreadSelf();

    if (self == NULL)               /* not attached, can't do anything */
        return JNI_ERR;

    /* switch to "running" to check for suspension */
    dvmChangeStatus(self, THREAD_RUNNING);

    /* detach the thread */
    dvmDetachCurrentThread();

    /* (no need to change status back -- we have no status) */
    return JNI_OK;
}

/*
 * If current thread is attached to VM, return the associated JNIEnv.
 * Otherwise, stuff NULL in and return JNI_EDETACHED.
 *
 * JVMTI overloads this by specifying a magic value for "version", so we
 * do want to check that here.
 */
static jint GetEnv(JavaVM* vm, void** env, jint version)
{
    Thread* self = dvmThreadSelf();

    if (version < JNI_VERSION_1_1 || version > JNI_VERSION_1_6)
        return JNI_EVERSION;

    if (self == NULL) {
        *env = NULL;
    } else {
        /* TODO: status change is probably unnecessary */
        dvmChangeStatus(self, THREAD_RUNNING);
        *env = (void*) dvmGetThreadJNIEnv(self);
        dvmChangeStatus(self, THREAD_NATIVE);
    }
    if (*env == NULL)
        return JNI_EDETACHED;
    else
        return JNI_OK;
}

/*
 * Destroy the VM.  This may be called from any thread.
 *
 * If the current thread is attached, wait until the current thread is
 * the only non-daemon user-level thread.  If the current thread is not
 * attached, we attach it and do the processing as usual.  (If the attach
 * fails, it's probably because all the non-daemon threads have already
 * exited and the VM doesn't want to let us back in.)
 *
 * TODO: we don't really deal with the situation where more than one thread
 * has called here.  One thread wins, the other stays trapped waiting on
 * the condition variable forever.  Not sure this situation is interesting
 * in real life.
 */
static jint DestroyJavaVM(JavaVM* vm)
{
    JavaVMExt* ext = (JavaVMExt*) vm;
    Thread* self;

    if (ext == NULL)
        return JNI_ERR;

    LOGD("DestroyJavaVM waiting for non-daemon threads to exit\n");

    /*
     * Sleep on a condition variable until it's okay to exit.
     */
    self = dvmThreadSelf();
    if (self == NULL) {
        JNIEnv* tmpEnv;
        if (AttachCurrentThread(vm, &tmpEnv, NULL) != JNI_OK) {
            LOGV("Unable to reattach main for Destroy; assuming VM is "
                 "shutting down (count=%d)\n",
                gDvm.nonDaemonThreadCount);
            goto shutdown;
        } else {
            LOGV("Attached to wait for shutdown in Destroy\n");
        }
    }
    dvmChangeStatus(self, THREAD_VMWAIT);

    dvmLockThreadList(self);
    gDvm.nonDaemonThreadCount--;    // remove current thread from count

    while (gDvm.nonDaemonThreadCount > 0)
        pthread_cond_wait(&gDvm.vmExitCond, &gDvm.threadListLock);

    dvmUnlockThreadList();
    self = NULL;

shutdown:
    // TODO: call System.exit() to run any registered shutdown hooks
    // (this may not return -- figure out how this should work)

    LOGD("DestroyJavaVM shutting VM down\n");
    dvmShutdown();

    // TODO - free resources associated with JNI-attached daemon threads
    free(ext->envList);
    free(ext);

    return JNI_OK;
}


/*
 * ===========================================================================
 *      Function tables
 * ===========================================================================
 */

static const struct JNINativeInterface gNativeInterface = {
    NULL,
    NULL,
    NULL,
    NULL,

    GetVersion,

    DefineClass,
    FindClass,

    FromReflectedMethod,
    FromReflectedField,
    ToReflectedMethod,

    GetSuperclass,
    IsAssignableFrom,

    ToReflectedField,

    Throw,
    ThrowNew,
    ExceptionOccurred,
    ExceptionDescribe,
    ExceptionClear,
    FatalError,

    PushLocalFrame,
    PopLocalFrame,

    NewGlobalRef,
    DeleteGlobalRef,
    DeleteLocalRef,
    IsSameObject,
    NewLocalRef,
    EnsureLocalCapacity,

    AllocObject,
    NewObject,
    NewObjectV,
    NewObjectA,

    GetObjectClass,
    IsInstanceOf,

    GetMethodID,

    CallObjectMethod,
    CallObjectMethodV,
    CallObjectMethodA,
    CallBooleanMethod,
    CallBooleanMethodV,
    CallBooleanMethodA,
    CallByteMethod,
    CallByteMethodV,
    CallByteMethodA,
    CallCharMethod,
    CallCharMethodV,
    CallCharMethodA,
    CallShortMethod,
    CallShortMethodV,
    CallShortMethodA,
    CallIntMethod,
    CallIntMethodV,
    CallIntMethodA,
    CallLongMethod,
    CallLongMethodV,
    CallLongMethodA,
    CallFloatMethod,
    CallFloatMethodV,
    CallFloatMethodA,
    CallDoubleMethod,
    CallDoubleMethodV,
    CallDoubleMethodA,
    CallVoidMethod,
    CallVoidMethodV,
    CallVoidMethodA,

    CallNonvirtualObjectMethod,
    CallNonvirtualObjectMethodV,
    CallNonvirtualObjectMethodA,
    CallNonvirtualBooleanMethod,
    CallNonvirtualBooleanMethodV,
    CallNonvirtualBooleanMethodA,
    CallNonvirtualByteMethod,
    CallNonvirtualByteMethodV,
    CallNonvirtualByteMethodA,
    CallNonvirtualCharMethod,
    CallNonvirtualCharMethodV,
    CallNonvirtualCharMethodA,
    CallNonvirtualShortMethod,
    CallNonvirtualShortMethodV,
    CallNonvirtualShortMethodA,
    CallNonvirtualIntMethod,
    CallNonvirtualIntMethodV,
    CallNonvirtualIntMethodA,
    CallNonvirtualLongMethod,
    CallNonvirtualLongMethodV,
    CallNonvirtualLongMethodA,
    CallNonvirtualFloatMethod,
    CallNonvirtualFloatMethodV,
    CallNonvirtualFloatMethodA,
    CallNonvirtualDoubleMethod,
    CallNonvirtualDoubleMethodV,
    CallNonvirtualDoubleMethodA,
    CallNonvirtualVoidMethod,
    CallNonvirtualVoidMethodV,
    CallNonvirtualVoidMethodA,

    GetFieldID,

    GetObjectField,
    GetBooleanField,
    GetByteField,
    GetCharField,
    GetShortField,
    GetIntField,
    GetLongField,
    GetFloatField,
    GetDoubleField,
    SetObjectField,
    SetBooleanField,
    SetByteField,
    SetCharField,
    SetShortField,
    SetIntField,
    SetLongField,
    SetFloatField,
    SetDoubleField,

    GetStaticMethodID,

    CallStaticObjectMethod,
    CallStaticObjectMethodV,
    CallStaticObjectMethodA,
    CallStaticBooleanMethod,
    CallStaticBooleanMethodV,
    CallStaticBooleanMethodA,
    CallStaticByteMethod,
    CallStaticByteMethodV,
    CallStaticByteMethodA,
    CallStaticCharMethod,
    CallStaticCharMethodV,
    CallStaticCharMethodA,
    CallStaticShortMethod,
    CallStaticShortMethodV,
    CallStaticShortMethodA,
    CallStaticIntMethod,
    CallStaticIntMethodV,
    CallStaticIntMethodA,
    CallStaticLongMethod,
    CallStaticLongMethodV,
    CallStaticLongMethodA,
    CallStaticFloatMethod,
    CallStaticFloatMethodV,
    CallStaticFloatMethodA,
    CallStaticDoubleMethod,
    CallStaticDoubleMethodV,
    CallStaticDoubleMethodA,
    CallStaticVoidMethod,
    CallStaticVoidMethodV,
    CallStaticVoidMethodA,

    GetStaticFieldID,

    GetStaticObjectField,
    GetStaticBooleanField,
    GetStaticByteField,
    GetStaticCharField,
    GetStaticShortField,
    GetStaticIntField,
    GetStaticLongField,
    GetStaticFloatField,
    GetStaticDoubleField,

    SetStaticObjectField,
    SetStaticBooleanField,
    SetStaticByteField,
    SetStaticCharField,
    SetStaticShortField,
    SetStaticIntField,
    SetStaticLongField,
    SetStaticFloatField,
    SetStaticDoubleField,

    NewString,

    GetStringLength,
    GetStringChars,
    ReleaseStringChars,

    NewStringUTF,
    GetStringUTFLength,
    GetStringUTFChars,
    ReleaseStringUTFChars,

    GetArrayLength,
    NewObjectArray,
    GetObjectArrayElement,
    SetObjectArrayElement,

    NewBooleanArray,
    NewByteArray,
    NewCharArray,
    NewShortArray,
    NewIntArray,
    NewLongArray,
    NewFloatArray,
    NewDoubleArray,

    GetBooleanArrayElements,
    GetByteArrayElements,
    GetCharArrayElements,
    GetShortArrayElements,
    GetIntArrayElements,
    GetLongArrayElements,
    GetFloatArrayElements,
    GetDoubleArrayElements,

    ReleaseBooleanArrayElements,
    ReleaseByteArrayElements,
    ReleaseCharArrayElements,
    ReleaseShortArrayElements,
    ReleaseIntArrayElements,
    ReleaseLongArrayElements,
    ReleaseFloatArrayElements,
    ReleaseDoubleArrayElements,

    GetBooleanArrayRegion,
    GetByteArrayRegion,
    GetCharArrayRegion,
    GetShortArrayRegion,
    GetIntArrayRegion,
    GetLongArrayRegion,
    GetFloatArrayRegion,
    GetDoubleArrayRegion,
    SetBooleanArrayRegion,
    SetByteArrayRegion,
    SetCharArrayRegion,
    SetShortArrayRegion,
    SetIntArrayRegion,
    SetLongArrayRegion,
    SetFloatArrayRegion,
    SetDoubleArrayRegion,

    RegisterNatives,
    UnregisterNatives,

    MonitorEnter,
    MonitorExit,

    GetJavaVM,

    GetStringRegion,
    GetStringUTFRegion,

    GetPrimitiveArrayCritical,
    ReleasePrimitiveArrayCritical,

    GetStringCritical,
    ReleaseStringCritical,

    NewWeakGlobalRef,
    DeleteWeakGlobalRef,

    ExceptionCheck,

    NewDirectByteBuffer,
    GetDirectBufferAddress,
    GetDirectBufferCapacity,

    GetObjectRefType
};
static const struct JNIInvokeInterface gInvokeInterface = {
    NULL,
    NULL,
    NULL,

    DestroyJavaVM,
    AttachCurrentThread,
    DetachCurrentThread,

    GetEnv,

    AttachCurrentThreadAsDaemon,
};


/*
 * ===========================================================================
 *      VM/Env creation
 * ===========================================================================
 */

/*
 * Enable "checked JNI" after the VM has partially started.  This must
 * only be called in "zygote" mode, when we have one thread running.
 *
 * This doesn't attempt to rewrite the JNI call bridge associated with
 * native methods, so we won't get those checks for any methods that have
 * already been resolved.
 */
void dvmLateEnableCheckedJni(void)
{
    JNIEnvExt* extEnv;
    JavaVMExt* extVm;
    
    extEnv = dvmGetJNIEnvForThread();
    if (extEnv == NULL) {
        LOGE("dvmLateEnableCheckedJni: thread has no JNIEnv\n");
        return;
    }
    extVm = extEnv->vm;
    assert(extVm != NULL);

    if (!extVm->useChecked) {
        LOGD("Late-enabling CheckJNI\n");
        dvmUseCheckedJniVm(extVm);
        extVm->useChecked = true;
        dvmUseCheckedJniEnv(extEnv);

        /* currently no way to pick up jniopts features */
    } else {
        LOGD("Not late-enabling CheckJNI (already on)\n");
    }
}

/*
 * Not supported.
 */
jint JNI_GetDefaultJavaVMInitArgs(void* vm_args)
{
    return JNI_ERR;
}

/*
 * Return a buffer full of created VMs.
 *
 * We always have zero or one.
 */
jint JNI_GetCreatedJavaVMs(JavaVM** vmBuf, jsize bufLen, jsize* nVMs)
{
    if (gDvm.vmList != NULL) {
        *nVMs = 1;

        if (bufLen > 0)
            *vmBuf++ = gDvm.vmList;
    } else {
        *nVMs = 0;
    }

    return JNI_OK;
}


/*
 * Create a new VM instance.
 *
 * The current thread becomes the main VM thread.  We return immediately,
 * which effectively means the caller is executing in a native method.
 */
jint JNI_CreateJavaVM(JavaVM** p_vm, JNIEnv** p_env, void* vm_args)
{
    const JavaVMInitArgs* args = (JavaVMInitArgs*) vm_args;
    JNIEnvExt* pEnv = NULL;
    JavaVMExt* pVM = NULL;
    const char** argv;
    int argc = 0;
    int i, curOpt;
    int result = JNI_ERR;
    bool checkJni = false;
    bool warnError = true;
    bool forceDataCopy = false;

    if (args->version < JNI_VERSION_1_2)
        return JNI_EVERSION;

    // TODO: don't allow creation of multiple VMs -- one per customer for now

    /* zero globals; not strictly necessary the first time a VM is started */
    memset(&gDvm, 0, sizeof(gDvm));

    /*
     * Set up structures for JNIEnv and VM.
     */
    //pEnv = (JNIEnvExt*) malloc(sizeof(JNIEnvExt));
    pVM = (JavaVMExt*) malloc(sizeof(JavaVMExt));

    //memset(pEnv, 0, sizeof(JNIEnvExt));
    //pEnv->funcTable = &gNativeInterface;
    //pEnv->vm = pVM;
    memset(pVM, 0, sizeof(JavaVMExt));
    pVM->funcTable = &gInvokeInterface;
    pVM->envList = pEnv;
    dvmInitMutex(&pVM->envListLock);

    argv = (const char**) malloc(sizeof(char*) * (args->nOptions));
    memset(argv, 0, sizeof(char*) * (args->nOptions));

    curOpt = 0;

    /*
     * Convert JNI args to argv.
     *
     * We have to pull out vfprintf/exit/abort, because they use the
     * "extraInfo" field to pass function pointer "hooks" in.  We also
     * look for the -Xcheck:jni stuff here.
     */
    for (i = 0; i < args->nOptions; i++) {
        const char* optStr = args->options[i].optionString;

        if (optStr == NULL) {
            fprintf(stderr, "ERROR: arg %d string was null\n", i);
            goto bail;
        } else if (strcmp(optStr, "vfprintf") == 0) {
            gDvm.vfprintfHook = args->options[i].extraInfo;
        } else if (strcmp(optStr, "exit") == 0) {
            gDvm.exitHook = args->options[i].extraInfo;
        } else if (strcmp(optStr, "abort") == 0) {
            gDvm.abortHook = args->options[i].extraInfo;
        } else if (strcmp(optStr, "-Xcheck:jni") == 0) {
            checkJni = true;
        } else if (strncmp(optStr, "-Xjniopts:", 10) == 0) {
            const char* jniOpts = optStr + 9;
            while (jniOpts != NULL) {
                jniOpts++;      /* skip past ':' or ',' */
                if (strncmp(jniOpts, "warnonly", 8) == 0) {
                    warnError = false;
                } else if (strncmp(jniOpts, "forcecopy", 9) == 0) {
                    forceDataCopy = true;
                } else {
                    LOGW("unknown jni opt starting at '%s'\n", jniOpts);
                }
                jniOpts = strchr(jniOpts, ',');
            }
        } else {
            /* regular option */
            argv[curOpt++] = optStr;
        }
    }
    argc = curOpt;

    if (checkJni) {
        dvmUseCheckedJniVm(pVM);
        pVM->useChecked = true;
    }
    pVM->warnError = warnError;
    pVM->forceDataCopy = forceDataCopy;

    /* set this up before initializing VM, so it can create some JNIEnvs */
    gDvm.vmList = (JavaVM*) pVM;

    /*
     * Create an env for main thread.  We need to have something set up
     * here because some of the class initialization we do when starting
     * up the VM will call into native code.
     */
    pEnv = (JNIEnvExt*) dvmCreateJNIEnv(NULL);

    /* initialize VM */
    gDvm.initializing = true;
    if (dvmStartup(argc, argv, args->ignoreUnrecognized, (JNIEnv*)pEnv) != 0) {
        free(pEnv);
        free(pVM);
        goto bail;
    }

    /*
     * Success!  Return stuff to caller.
     */
    dvmChangeStatus(NULL, THREAD_NATIVE);
    *p_env = (JNIEnv*) pEnv;
    *p_vm = (JavaVM*) pVM;
    result = JNI_OK;

bail:
    gDvm.initializing = false;
    if (result == JNI_OK)
        LOGV("JNI_CreateJavaVM succeeded\n");
    else
        LOGW("JNI_CreateJavaVM failed\n");
    free(argv);
    return result;
}
<|MERGE_RESOLUTION|>--- conflicted
+++ resolved
@@ -2780,13 +2780,8 @@
         goto bail;
     }
 
-<<<<<<< HEAD
-    tempMethod = (*env)->GetMethodID(env, tempClass, "getBaseAddress",
-             "()Lorg/apache/harmony/luni/platform/PlatformAddress;");
-=======
     tempMethod = (*env)->GetMethodID(env, tempClass, "getEffectiveAddress",
              "()Lorg/apache/harmony/luni/platform/PlatformAddress;");        
->>>>>>> 3a73bd95
     if(!tempMethod){
         goto bail;
     }
