--- conflicted
+++ resolved
@@ -171,9 +171,4 @@
         //glibc strerror_r returning a string
         return ret;
     }
-<<<<<<< HEAD
-=======
-
-    return jniThrowException(env, "java/io/IOException", message);
->>>>>>> 66cbe5b1
 }