--- conflicted
+++ resolved
@@ -78,13 +78,8 @@
 done
 
 if [ "x$INTERP" = "x" ]; then
-<<<<<<< HEAD
-    INTERP="fast" # TODO: change this to "jit" when the x86 jit is merged.
-    msg "Using fast interpreter by default"
-=======
     INTERP="jit"
     msg "Using jit by default"
->>>>>>> 583e1f6c
 fi
 
 if [ "$OPTIMIZE" = "y" ]; then
